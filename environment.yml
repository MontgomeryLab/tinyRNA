name: aquatx-srna
channels:
  - bioconda
dependencies:
  - python>=3.7
  - numpy==1.19.2
  - pandas==1.2.1
  - matplotlib==3.3.2
  - fastp==0.20.1
  - bowtie>=1.2.3
  - tbb==2020.3  # Bowtie dependency, temporary fix. v2021.x breaks bowtie, is not properly pinned to v2020 in bioconda
  - nodejs>=10.13.0
  - pip
  - pip:
      - htseq
      - psutil
<<<<<<< HEAD
      - "toil[cwl]"
      - boto
      - boto3
      - . # This allows pip to handle the installation of AQuATx via setup.py
=======
      - cwltool==3.1.20210426140515  # Previous versions fail to find output files with special characters
      - . # This allows pip to handle the installation of AQuATx via setup.py

      # Toil and its dependencies. Current release breaks cwltool.
      # - "toil[cwl]"
      # - boto
      # - boto3
>>>>>>> 84dfd1c4
<|MERGE_RESOLUTION|>--- conflicted
+++ resolved
@@ -14,17 +14,10 @@
   - pip:
       - htseq
       - psutil
-<<<<<<< HEAD
-      - "toil[cwl]"
-      - boto
-      - boto3
-      - . # This allows pip to handle the installation of AQuATx via setup.py
-=======
       - cwltool==3.1.20210426140515  # Previous versions fail to find output files with special characters
       - . # This allows pip to handle the installation of AQuATx via setup.py
 
       # Toil and its dependencies. Current release breaks cwltool.
       # - "toil[cwl]"
       # - boto
-      # - boto3
->>>>>>> 84dfd1c4
+      # - boto3