--- conflicted
+++ resolved
@@ -195,16 +195,6 @@
             except KeyError as ke:
                 raise ValueError(f"Feature {row.name} does not contain a {ke} attribute in {file}")
 
-<<<<<<< HEAD
-=======
-            # Todo: ensure the second part of this condition is sound (since list, shouldn't check "in" instead of ==?)...
-            if feature_id in attrs and row_attrs != attrs[feature_id]:
-                # If an attribute record already exists for this feature, and this row provides new attributes,
-                #  append the new attribute values to the existing values
-                cur_attrs = attrs[feature_id]
-                row_attrs = [(cur[0], cur[1] + new[1]) for cur, new in zip(cur_attrs, row_attrs)]
-
->>>>>>> 313f5601
             # Add feature_id -> feature_attributes record
             incorporate_attributes(feature_id, row_attrs)
 
