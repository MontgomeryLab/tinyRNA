import re

import ruamel.yaml
import argparse
import csv
import os
import re

from ruamel.yaml.comments import CommentedOrderedMap
from pkg_resources import resource_filename
from datetime import datetime
from typing import Union, Any

<<<<<<< HEAD
from ruamel.yaml.comments import CommentedOrderedMap
from ruamel.yaml.compat import ordereddict

=======
>>>>>>> 8b72620f

class ConfigBase:
    """Base class for basic aquatx configuration operations

    Attributes:
        yaml: the YAML interface for reading config and writing processed config
        config: the configuration object produced by loading the config file
        inf: the filename of the configuration .yml file to process
        dir: parent directory of the input file. Used for calculating paths relative to config file.
        extras: path to the package extras directory
        dt: a date-time string for default output naming
    """

    def __init__(self, config_file: str):
        self.dir = os.path.dirname(os.path.abspath(config_file))
        self.inf = config_file
        self.basename = os.path.basename(config_file)
        self.extras = ''
        self.dt = ''

        self.yaml = ruamel.yaml.YAML()
        with open(config_file, 'r') as f:
            self.config = self.yaml.load(f)

    def __getitem__(self, key: str) -> Any:
        return self.get(key)

    def __setitem__(self, key: str, val: Union[str, list, dict, bool]) -> Union[str, list, dict, bool]:
        return self.set(key, val)

    def __contains__(self, key: str) -> bool:
        return key in self.config

    def get(self, key: str, default=None) -> Any:
        return self.config.get(key, default)

    def set(self, key: str, val: Union[str, list, dict, bool]) -> Union[str, list, dict, bool]:
        self.config[key] = val
        return val

    def set_if_not(self, key: str, val: Union[str, list, dict, bool]) -> Any:
        """Apply the setting if it has not been previously set"""
        if not self[key]:
            self[key] = val
            return val
        else:
            return self[key]

    def set_default_dict(self, setting_dict: dict) -> None:
        """Apply each setting in setting_dict if it has not been previously set"""
        for key, val in setting_dict.items():
            # Can't use config.setdefault(), it considers None and [] "already set"
            self.set_if_not(key, val)

    def append_to(self, key: str, val: Any) -> list:
        """Append a list-type setting (per-library settings)"""
        target = self[key]
        if type(target) is list:
            target.append(val)
            return target
        else:
            raise ValueError(f"Tried appending to a non-existent key: {key}")

    def append_if_absent(self, key: str, val: Any) -> list:
        """Append to list-type setting if the value is not already present"""
        target = self[key]
        if val not in target:
            return self.append_to(key, val)

    """========== HELPERS =========="""

    @staticmethod
    def prefix(path: str) -> str:
        """Returns everything from path except the file extension"""
        return os.path.splitext(path)[0]

    @staticmethod
    def joinpath(path1: str, path2: str) -> str:
        """Combines two relative paths intelligently"""
        if os.path.isabs(path2): return path2
        return os.path.normpath(os.path.join(path1, path2))

    @staticmethod
    def cwl_file(file: str) -> dict:
        """Returns a minimal File object as defined by CWL"""
        # Todo: validate that file exists at this step
        return {'class': 'File', 'path': file}

    @staticmethod
    def cwl_dir(dir: str) -> dict:
        """Returns a minimal Directory object as defined by CWL"""
        return {'class': 'Directory', 'path': dir}

    def from_here(self, destination: str, origin: str = None):
        """Calculates paths relative to the input config file"""
        origin = self.dir if origin is None else origin
        return self.joinpath(origin, destination)

    def create_run_directory(self) -> str:
        """Create the destination directory for pipeline outputs"""
        run_dir = self["run_directory"]
        if not os.path.isdir(run_dir):
            os.mkdir(run_dir)

        return run_dir

    def get_outfile_path(self, infile: str) -> str:
        """Prepend date+time to the Config File name. Change its path to reside in the Run Directory."""
        return self.joinpath(self['run_directory'], os.path.basename(infile))

    def write_processed_config(self, filename: str = None) -> str:
        """Writes the current configuration """
        if filename is None: filename = self.get_outfile_path(self.inf)

        with open(filename, 'w') as outconf:
            if 'paths_config' in self and not os.path.isabs(self['paths_config']):
                # Processed config will be written to the Run Directory
                # Ensure paths_config is an absolute path so it remains valid
                self['paths_config'] = self.from_here(self['paths_config'])

            self.yaml.dump(self.config, outconf)

        return filename


class Configuration(ConfigBase):
    """A class for processing and updating a YAML config file for CWL

    Ultimately, this class populates workflow settings and per-library settings. This
    is a convenience to the user as it is tedious to define inputs and outputs pertaining
    to each workflow step. Settings are determined by the Paths, Samples, and Features Sheets.
    Users may provide both relative and absolute paths

    IMPORTANT: Paths provided in any config file are evaluated relative to the containing config file.

    Attributes:
        paths: the configuration object from processing the paths_config file.
            This holds path info for other config files and prefixes, and is updated
            appropriately if 'run_bowtie_index' is set to 'true'
    """

    def __init__(self, config_file: str):
        # Parse YAML configuration file
        super().__init__(config_file)

        self.paths = self.load_paths_config()
        self.process_paths_sheet()
        
        self.setup_pipeline()
        self.setup_per_file()
        self.setup_ebwt_idx()
        self.process_sample_sheet()
        self.process_feature_sheet()
        
    def load_paths_config(self):
        """Constructs a sub-configuration object containing workflow file preferences"""
        path_sheet = self.from_here(self['paths_config'])
        return ConfigBase(path_sheet)

    def process_paths_sheet(self):
        """Loads the paths of all related config files and workflow inputs"""

        def to_cwl_file_class(input_file_path):
            path_to_input = self.paths.from_here(input_file_path)
            return self.cwl_file(path_to_input)

        self['ebwt'] = self.paths['ebwt']
        self['run_directory'] = self.paths.from_here(self.paths['run_directory'])

        # Configurations that need to be converted from string to a CWL File object
        self['samples_csv'] = to_cwl_file_class(self.paths.from_here(self.paths['samples_csv']))
        self['features_csv'] = to_cwl_file_class(self.paths.from_here(self.paths['features_csv']))
        self['reference_genome_files'] = [
            to_cwl_file_class(self.paths.from_here(genome))
            for genome in self.paths['reference_genome_files']
        ]

    def process_sample_sheet(self):
        sample_sheet = self.paths.from_here(self['samples_csv']['path'])
        sample_sheet_dir = os.path.dirname(sample_sheet)

        with open(sample_sheet, 'r', encoding='utf-8-sig') as sf:
            fieldnames = ("File", "Group", "Replicate")
            csv_reader = csv.DictReader(sf, fieldnames=fieldnames, delimiter=',')

            next(csv_reader)  # Skip header line
            for row in csv_reader:
                if not os.path.splitext(row['File'])[1] in [".fastq", ".gz"]:
                    raise ValueError("Files in samples.csv must have a .fastq(.gz) extension:\n%s" % (row['File'],))
                fastq_file = self.from_here(row['File'], origin=sample_sheet_dir)
                sample_basename = self.prefix(os.path.basename(fastq_file))
                group_name = row['Group']
                rep_number = row['Replicate']

                self.append_to('report_title', f"{group_name}_rep_{rep_number}")
                self.append_to('in_fq', self.cwl_file(fastq_file))

                self.append_to('out_fq', sample_basename + '_cleaned.fastq')
                self.append_to('outfile', sample_basename + '_aligned_seqs.sam')
                self.append_to('logfile', sample_basename + '_alignment_log.log')
                self.append_to('un', sample_basename + '_unaligned_seqs.fa')
                self.append_to('json', sample_basename + '_qc.json')
                self.append_to('html', sample_basename + '_qc.html')
                self.append_to('uniq_seq_prefix', sample_basename)

    def process_feature_sheet(self):
        feature_sheet = self.paths.from_here(self['features_csv']['path'])
        feature_sheet_dir = os.path.dirname(feature_sheet)

        with open(feature_sheet, 'r', encoding='utf-8-sig') as ff:
            fieldnames = ("ID", "Key", "Value", "Hierarchy", "Strand", "nt5", "Length", "Strict", "Source")
            csv_reader = csv.DictReader(ff, fieldnames=fieldnames, delimiter=',')

            next(csv_reader) # Skip header line
            for row in csv_reader:
                gff_file = self.from_here(row['Source'], origin=feature_sheet_dir)
                self.append_if_absent('gff_files', self.cwl_file(gff_file))
            
    def setup_per_file(self):
        """Per-library settings lists to be populated by entries from samples_csv"""

        self.set_default_dict({per_file_setting_key: [] for per_file_setting_key in
            ['un', 'in_fq', 'out_fq', 'uniq_seq_prefix', 'gff_files', 'outfile', 'logfile', 'report_title', 'json', 'html']
        })
            
    def setup_pipeline(self):
        """Overall settings for the whole pipeline"""

        self.dt = datetime.now().strftime('%Y-%m-%d_%H-%M-%S')
        self.set_default_dict({
            'run_date': self.dt.split('_')[0],
            'run_time': self.dt.split('_')[1]
        })

        default_run_name = '_'.join(x for x in [self['user'], "aquatx"] if x)
        self['run_name'] = self.get('run_name', default=default_run_name) + "_" + self.dt

        # Create prefixed Run Directory name
        run_dir_resolved = self.paths.from_here(self.get('run_directory', default='run_directory'))
        run_dir_parent = os.path.dirname(run_dir_resolved)
        run_dir_withdt = self['run_name'] + '_' + os.path.basename(run_dir_resolved)
        self['run_directory'] = self.joinpath(run_dir_parent, run_dir_withdt)

        self.extras = resource_filename('aquatx', 'extras/')

    # Todo: better heuristics for determining if the prefix outputs actually exist
    def setup_ebwt_idx(self):
        """Bowtie index files and prefix"""

        # Determine if bowtie-build should run, and set Bowtie index prefix accordingly
        bt_index_prefix = self.paths['ebwt']
        if self['run_bowtie_build'] and not bt_index_prefix:
            if not self['reference_genome_files']:
                raise ValueError(f"If {self.basename} contains 'run_bowtie_build: True', you "
                                 f"need to provide your reference genome files in {self.paths.basename}")

            # Outputs are saved in {run_directory}/bowtie-build, within which prefix is first genome file's basename
            first_genome_file = self.paths.from_here(self['reference_genome_files'][0]['path'])
            bt_index_prefix = self.prefix(os.path.join(
                self['run_directory'], "bowtie-build", os.path.basename(first_genome_file))
            )

            self['ebwt'] = self.paths['ebwt'] = bt_index_prefix

            # Finally, update user's paths file with the new prefix
            self.paths.write_processed_config(self.paths.inf)
        else:
            # bowtie-build should only run if 'run_bowtie_build' is True AND ebwt (index prefix) is undefined
            self['run_bowtie_build'] = False
            bt_index_prefix = self.paths.from_here(bt_index_prefix)

        # Bowtie index files
        self['bt_index_files'] = [self.cwl_file(bt_index_prefix + postfix)
                        for postfix in ['.1.ebwt', '.2.ebwt', '.3.ebwt', '.4.ebwt', '.rev.1.ebwt', '.rev.2.ebwt']]

        # When CWL copies bt_index_filex for the bowtie.cwl InitialWorkDirRequirement, it does not
        # preserve the prefix path. What the workflow "sees" is the ebwt files at working dir root
        self["ebwt"] = os.path.basename(self["ebwt"])

    """========== COMMAND LINE =========="""

    @staticmethod
    def main():
        """Main routine to process the run information."""

        # Get input config file
        parser = argparse.ArgumentParser()
        required_group = parser.add_argument_group("required arguments")
        required_group.add_argument('-i', '--input-file', metavar='CONFIG', required=True,
                            help="The Run Config file to be processed")

        args = parser.parse_args()
        Configuration(args.input_file).write_processed_config()

    if __name__ == '__main__':
        main()


class ResumeConfig(ConfigBase):
    """A class for modifying the workflow and config to resume a run at Counter

    The modified workflow document is written to the package resource directory.
    Directory output names have a timestamp appended to them to keep outputs
    separate between runs. Timestamped run prefixes are also updated to the
    date and time of the resume run. A copy of the Features Sheet is included
    in the counts output directory to maintain a record of the selection rules
    that were used for the resume run.
    """

    def __init__(self, processed_config, workflow):
        # Parse the pre-processed YAML configuration file
        super().__init__(processed_config)

        # Load the CWL workflow YAML for modification
        with open(workflow, 'r') as f:
            self.workflow: CommentedOrderedMap
            self.workflow = self.yaml.load(f)

        self.dt = datetime.now().strftime('%Y-%m-%d_%H-%M-%S')
        self.steps = ["counter", "dge"]
        self.new_counter_inputs = {
            'aligned_seqs': "resume_sams",
            'fastp_logs': "resume_fastp_logs",
            'collapsed_fa': "resume_collapsed_fas"
        }

        self.create_truncated_workflow()
        self.rebuild_counter_inputs()
        self.add_timestamps()

    def rebuild_counter_inputs(self):
        """Set the new path inputs for the counts step

        Normally, the counts step receives inputs from the current run's previous step outputs.
        When resuming, these outputs should already exist on disk. We need to populate the new
        File[] arrays with their corresponding pipeline outputs on disk.
        """

        def cwl_file_resume(subdir, file):
            return self.cwl_file('/'.join([subdir, file]))

        self['resume_sams'] = [cwl_file_resume(self['dir_name_bowtie'], sam) for sam in self['outfile']]
        self['resume_fastp_logs'] = [cwl_file_resume(self['dir_name_fastp'], log) for log in self['json']]
        self['resume_collapsed_fas'] = [cwl_file_resume(self['dir_name_collapser'], prefix + "_collapsed.fa")
                                        for prefix in self['uniq_seq_prefix']]

    def create_truncated_workflow(self):
        """Modifies the workflow to begin running at the counts step

        New input variables must be created, which point to the files produced by the
        prior pipeline run. The counts step is modified to receive these inputs directly
        rather than expecting CWL to run the previous workflow steps. Parameters for Counter outputs and
        DEG inputs do not require modification. The subdirs step is removed and replaced with modified
        copies of its own calls to make-subdir.cwl, for the creation of Counter and DEG outputs.
        The Features Sheet is also included in the new Counter folder.
        """

        # Remove incompatible steps
        for step in ['bt_build_optional', 'counts-prep', 'subdirs']:
            del self.workflow['steps'][step]

        # Setup new inputs
        for inp, new_input in self.new_counter_inputs.items():
            # Create WorkflowInputParameters for new "resume_" File arrays
            self.workflow['inputs'][new_input] = "File[]"
            # Update WorkflowStepInputs for these new variables in counts
            self.workflow['steps']['counts']['in'][inp] = new_input

        # Remove subdir WorkflowOutputParameters
        for outdir in ['bt_build', 'fastp', 'collapser', 'bowtie', 'counter', 'dge']:
            del self.workflow['outputs'][f'{outdir}_out_dir']

        # Replace the subdirs subworkflow step with calls to its underlying CommandLineTool.
        with open(resource_filename('aquatx', 'cwl/workflows/organize-outputs.cwl')) as f:
            organizer_sub_wf = self.yaml.load(f)

            sources = {"counter":
                           ["counts/feature_counts", "counts/other_counts", "counts/alignment_stats",
                            "counts/summary_stats", "counts/intermed_out_files", "features_csv"],
                       "dge":
                            ['dge/norm_counts', 'dge/comparisons']}

            for step in self.steps:
                step_name = f'organize_{step}'
                # Copy relevant steps from organize-outputs.cwl
                context = self.workflow['steps'][step_name] = organizer_sub_wf['steps'][step_name]
                # Update WorkflowStepInputs
                context['in']['dir_name'] = f'dir_name_{step}'
                context['in']['dir_files'] = {'source': sources[step], 'pickValue': 'all_non_null',
                                              'linkMerge': 'merge_flattened'}
                # Update WorkflowOutputParameter
                self.workflow['outputs'][f'{step}_out_dir'] = {
                    'type': "Directory",
                    'outputSource': f'{step_name}/subdir'
                }

    def add_timestamps(self):
        """Adds timestamps to subdirectory outputs, as well as a copy of Features Sheet

        This is done for record keeping and to keep outputs organized between runs.
        """

        # Rename output directories with timestamp
        for subdir in self.steps:
            step_dir = "dir_name_" + subdir
            self[step_dir] = self[step_dir] + "_" + self.dt

        # Update run_name output prefix variable for the current date and time
        self['run_name'] = re.sub(r"\d{4}-\d{2}-\d{2}_\d{2}-\d{2}-\d{2}", self.dt, self['run_name'])


    def write_workflow(self, workflow_outfile: str) -> None:
        with open(workflow_outfile, "w") as wf:
            self.yaml.dump(self.workflow, wf)<|MERGE_RESOLUTION|>--- conflicted
+++ resolved
@@ -1,5 +1,3 @@
-import re
-
 import ruamel.yaml
 import argparse
 import csv
@@ -11,12 +9,6 @@
 from datetime import datetime
 from typing import Union, Any
 
-<<<<<<< HEAD
-from ruamel.yaml.comments import CommentedOrderedMap
-from ruamel.yaml.compat import ordereddict
-
-=======
->>>>>>> 8b72620f
 
 class ConfigBase:
     """Base class for basic aquatx configuration operations
