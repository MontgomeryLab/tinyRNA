--- conflicted
+++ resolved
@@ -60,13 +60,8 @@
 
         file_ext = os.path.splitext(csv_row_file)[1].lower()
 
-<<<<<<< HEAD
-        # If the sample file has a .fastq extension, infer the name of its pipeline-produced .sam file
+        # If the sample file has a fastq(.gz) extension, infer the name of its pipeline-produced .sam file
         if file_ext in [".fastq", ".fastq.gz"]:
-=======
-        # If the sample file has a fastq(.gz) extension, infer the name of its pipeline-produced .sam file
-        if file_ext == ".fastq" or file_ext == ".fastq.gz":
->>>>>>> 313f5601
             # Fix relative paths to be relative to sample_csv's path, rather than relative to cwd
             csv_row_file = os.path.basename(csv_row_file) if is_pipeline else get_path_from_configfile(samples_csv, csv_row_file)
             csv_row_file = os.path.splitext(csv_row_file)[0] + "_aligned_seqs.sam"
@@ -191,12 +186,7 @@
 
 @report_execution_time("Counting and merging")
 def map_and_reduce(libraries, work_args, ret_queue):
-<<<<<<< HEAD
-=======
     """Assigns one worker process per library and merges the statistics they report"""
-
-    mapred_start = time.time()
->>>>>>> 313f5601
 
     # Use a multiprocessing pool if multiple sam files were provided
     # Otherwise perform counts in this process
