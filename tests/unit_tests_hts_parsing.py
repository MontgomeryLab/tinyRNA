import unittest
from copy import deepcopy
from unittest.mock import patch, mock_open

from rna.counter.features import FeatureSelector
from tiny.rna.counter.hts_parsing import *
# from tests.unit_tests_counter import resources
import unit_test_helpers as helpers
resources = "./testdata/counter"


class MockFeatureSelector:
    def __init__(self, rules_table):
        self.rules_table = FeatureSelector.build_selectors(rules_table)
        self.inv_ident = FeatureSelector.build_inverted_identities(rules_table)


class MyTestCase(unittest.TestCase):

    @classmethod
    def setUpClass(self):
        self.gff_file = f"{resources}/identity_choice_test.gff3"
        self.short_gff_file = f"{resources}/single.gff3"
        self.short_gff = helpers.read(self.short_gff_file)

        self.sam_file = f"{resources}/identity_choice_test.sam"
        self.short_sam_file = f"{resources}/single.sam"
        self.short_sam = helpers.read(self.short_sam_file)

        self.rules_template = [{'Identity': ("Name", "N/A"), 'Strand': "+", 'Hierarchy': "0", 'nt5end': "N",
                                'Length': "0", 'Strict': True}]

    # === HELPERS ===

    def get_gff_attr_string(self, gff_line):
        return gff_line.split('\t')[-1]

    def parse_gff_attr(self, gff_file_content):
        attr_str = self.get_gff_attr_string(gff_file_content)
        return parse_GFF_attribute_string(attr_str)

    def make_single_sam(self, name="read_id", flag="16", chrom="I", pos="15064570", seq="CAAGACAGAGCTTCACCGTTC"):
        length = str(len(seq))
        header = '\t'.join(["@SQ", "SN:%s", "LN:%s"]) % (chrom, length)
        record = '\t'.join([
            name, flag, chrom, pos, "255", length + "M", "*", "0", "0", seq,
            "IIIIIIIIIIIIIIIIIIIII", "XA:i:0",	"MD:Z:" + length, "NM:i:0", "XM:i:2"])

        return header + '\n' + record

    def selector_with_rules(self, updates_list):
        """Returns a MockFeatureSelector with the specified updates to the default rule template"""

        rules = [deepcopy(self.rules_template[0]) for _ in range(len(updates_list))]
        for changes, template in zip(updates_list, rules):
            template.update(changes)
        return MockFeatureSelector(rules)

    # === TESTS ===

    """Did SAM_reader correctly skip header values and parse all pertinent info from a single record SAM file?"""

    def test_sam_reader(self):
        sam_bundle = next(read_SAM(self.short_sam_file))
        sam_record = sam_bundle[0]

        self.assertEqual(sam_record['chrom'], "I")
        self.assertEqual(sam_record['start'], 15064569)
        self.assertEqual(sam_record['end'], 15064590)
        self.assertEqual(sam_record['strand'], '-')
        self.assertEqual(sam_record['name'], "read_id")
        self.assertEqual(sam_record['seq'], b"CAAGACAGAGCTTCACCGTTC")
        self.assertEqual(sam_record['len'], 21)
        self.assertEqual(sam_record['nt5'], 'G')

    """Does our custom SAM parser produce the same pertinent info as HTSeq's BAM_reader?
    
    A note on SAM files: reads are always stored 5' to 3', so antisense reads are actually
    recorded in reverse complement. HTSeq automatically performs this conversion, but we
    are only really concerned about a sequence's 5' end NT, so our alignment dicts performs
    this conversion more surgically for only the 5' end NT at construction time.
    """

    def test_sam_parser_comparison(self):
        file = f"{resources}/Lib304_test.sam"
        ours = read_SAM(file)
        theirs = HTSeq.bundle_multiple_alignments(HTSeq.BAM_Reader(file))
        comp = bytes.maketrans(b'ACGTacgt', b'TGCAtgca')

        for our_bundle, their_bundle in zip(ours, theirs):
            self.assertEqual(len(our_bundle), len(their_bundle))
            for our, their in zip(our_bundle, their_bundle):
                self.assertEqual(our['chrom'], their.iv.chrom)
                self.assertEqual(our['start'], their.iv.start)
                self.assertEqual(our['end'], their.iv.end)
                self.assertEqual(our['name'], their.read.name)
                self.assertEqual(our['nt5'], chr(their.read.seq[0]))  # See note above
                self.assertEqual(our['strand'], their.iv.strand)
                if our['strand'] == '-':                              # See note above
                    self.assertEqual(our['seq'][::-1].translate(comp), their.read.seq)
                else:
                    self.assertEqual(our['seq'], their.read.seq)

    """Were only the correct attribute keys present in the parser result?"""

    def test_gff_attr_keys(self):
        attr = self.parse_gff_attr(self.short_gff)
        expected_keys = ["ID", "Name", "interpolated_map_position", "sequence_name",
                         "biotype", "so_term_name", "curie", "Alias", "Class"]

        self.assertEqual(list(attr.keys()), expected_keys)

    """Were keys and values of the correct type in the parser result?"""

    def test_gff_attr_kv_types(self):
        attr = self.parse_gff_attr(self.short_gff)

        # All attribute values should be tuples, all attribute keys should be strs
        self.assertTrue(all([type(val) == set for val in attr.values()]))
        self.assertTrue(all([type(key) == str for key in attr.keys()]))

    """Were list values, and non-list values, parsed as such?"""

    def test_gff_attr_list_vals(self):
        attr = self.parse_gff_attr(self.short_gff)

        # Comma-separated list values are supported for all attributes, not just the Class attribute
        self.assertTrue(all([len(val) == 1 for key, val in attr.items() if key != "Class"]))
        self.assertEqual(len(attr['Class']), 2)

<<<<<<< HEAD
    """Does ReferenceTables.get() return the expected features, identities, aliases, and classes for a single record GFF?"""
=======
    """Does ReferenceTables.get() return the expected features, aliases, and classes for a single record GFF?"""
>>>>>>> c054c883

    def test_ref_tables_single_feature(self):
        feature_source = {self.short_gff_file: ["sequence_name"]}
        feature_selector = self.selector_with_rules([
            {'Identity': ("Class", "CSR"), 'Strand': "+", 'Hierarchy': 1, 'nt5end': "N/A", 'Length': "20",
             'Strict': True},
            {'Identity': ("biotype", "snoRNA"), 'Strand': "-", 'Hierarchy': 2, 'nt5end': "N/A", 'Length': "30",
             'Strict': False}
        ])
        iv = HTSeq.GenomicInterval("I", 3746, 3908, "-")
        kwargs = {'all_features': True}

        feats, alias, classes = ReferenceTables(feature_source, feature_selector, **kwargs).get()
        steps = list(feats[iv].array[iv.start:iv.end].get_steps(values_only=True))

<<<<<<< HEAD
        kwargs = {'all_features': True}
        feats, idents, alias, ivs, classes = ReferenceTables(feature_source, selection_rules, **kwargs).get()
        steps = list(feats[iv].array[iv.start:iv.end].get_steps(values_only=True))

        self.assertEqual((type(feats), type(idents), type(alias)), (HTSeq.GenomicArrayOfSets, dict, dict))
        self.assertEqual(steps, [{"Gene:WBGene00023193"}])
        self.assertEqual(idents, {'Gene:WBGene00023193': [('biotype', "snoRNA")]})
=======
        self.assertEqual((type(feats), type(alias), type(classes)), (HTSeq.GenomicArrayOfSets, dict, dict))
        self.assertEqual(steps, [{("Gene:WBGene00023193", '-', ((1, 2, False),))}])
        self.assertEqual(alias, {'Gene:WBGene00023193': ('Y74C9A.6',)})
        self.assertEqual(classes, {'Gene:WBGene00023193': ('additional_class', 'unknown')})

    """Repeating the previous test with all_features=False should produce the same result for this test."""

    def test_ref_tables_single_feature_all_features_false(self):
        kwargs = {'all_features': False}
        feature_source = {self.short_gff_file: ["sequence_name"]}
        feature_selector = self.selector_with_rules([
            {'Identity': ("Class", "CSR"), 'Strand': "+", 'Hierarchy': 1, 'nt5end': "N/A", 'Length': "20",
             'Strict': True},
            {'Identity': ("biotype", "snoRNA"), 'Strand': "-", 'Hierarchy': 2, 'nt5end': "N/A", 'Length': "30",
             'Strict': False}
        ])
        iv = HTSeq.GenomicInterval("I", 3746, 3908, "-")

        feats, alias, classes = ReferenceTables(feature_source, feature_selector, **kwargs).get()
        steps = list(feats[iv].array[iv.start:iv.end].get_steps(values_only=True))

        self.assertEqual((type(feats), type(alias), type(classes)), (HTSeq.GenomicArrayOfSets, dict, dict))
        self.assertEqual(steps, [{("Gene:WBGene00023193", '-', ((1, 2, False),))}])
>>>>>>> c054c883
        self.assertEqual(alias, {'Gene:WBGene00023193': ('Y74C9A.6',)})
        self.assertEqual(classes, {'Gene:WBGene00023193': ('additional_class', 'unknown')})

    """Does ReferenceTables.get() raise ValueError when a Name Attribute refers to a missing attribute?"""

    def test_ref_tables_missing_name_attribute(self):
        bad = "bad_name_attribute"
        feature_source = {self.short_gff_file: [bad]}
<<<<<<< HEAD
        selection_rules = []
=======
        feature_selector = MockFeatureSelector([])
>>>>>>> c054c883
        kwargs = {'all_features': True}

        expected_err = f"Feature Gene:WBGene00023193 does not contain a '{bad}' attribute." + '\n'
        expected_err += f"Error occurred on line 1 of {self.short_gff_file}"

        with self.assertRaisesRegex(ValueError, expected_err):
<<<<<<< HEAD
            ReferenceTables(feature_source, selection_rules, **kwargs).get()
=======
            ReferenceTables(feature_source, feature_selector, **kwargs).get()
>>>>>>> c054c883

    """Repeating previous test with all_features=False as this yields different results"""

    def test_ref_tables_missing_name_attribute_all_features_false(self):
        kwargs = {'all_features': False}
        bad = "bad_name_attribute"
        feature_source = {self.short_gff_file: [bad]}
        feature_selector = MockFeatureSelector([])

        expected_err = "No features or classes were retained while parsing your GFF file.\n" \
                       "This may be due to a lack of features matching 'Select for...with value...'"

        # Since all_features is False and there are no identity matches, the main loop in
        # ReferenceTables.get() skips the steps for recording the feature's alias.
        # Instead, a different exception is raised due to reference tables being empty
        with self.assertRaisesRegex(ValueError, expected_err):
            ReferenceTables(feature_source, feature_selector, **kwargs).get()

    """Does ReferenceTables.get() raise ValueError when a feature lacks an ID attribute?"""

    def test_ref_tables_missing_id_attribute(self):
        feature_source = {self.short_gff_file: ["ID"]}
<<<<<<< HEAD
        selection_rules = [{'Identity': (bad, "BAD_attribute_value")}]
=======
        feature_selector = self.selector_with_rules(self.rules_template)
>>>>>>> c054c883
        kwargs = {'all_features': True}

        gff_row_without_id = helpers.read(self.short_gff_file).replace('ID=Gene:WBGene00023193;', '')
        mock_reader = mock_open(read_data=gff_row_without_id)

        expected_err = f"Feature WBGene00023193 does not contain a 'ID' attribute.\n"
        expected_err += f"Error occurred on line 1 of {self.short_gff_file}"

<<<<<<< HEAD
        with self.assertRaisesRegex(ValueError, expected_err):
            ReferenceTables(feature_source, selection_rules, **kwargs).get()
=======
        with patch('tiny.rna.counter.hts_parsing.HTSeq.utils.open', new=mock_reader):
            with self.assertRaisesRegex(ValueError, expected_err):
                _ = ReferenceTables(feature_source, feature_selector, **kwargs).get()
>>>>>>> c054c883

    """Does ReferenceTables.get() properly concatenate aliases if there is more than one alias for a feature?"""
    """Does ReferenceTables.get() properly concatenate aliases when Name Attribute refers to a list-type alias?"""
    # 2 for 1!

    def test_ref_tables_alias_multisource_concat(self):
        feature_source = {self.short_gff_file: ["ID", "Class"]}
        kwargs = {'all_features': True}
<<<<<<< HEAD
        selection_rules = []

        # Notice: screening for "ID" name attribute happens earlier in counter.load_config()
        expected_alias = {"Gene:WBGene00023193": ("Gene:WBGene00023193", "additional_class", "unknown")}
        _, _, alias, _, _ = ReferenceTables(feature_source, selection_rules, **kwargs).get()

        self.assertDictEqual(alias, expected_alias)

    """Does ReferenceTables.get() properly concatenate identities if more than one GFF file defines a feature with different identities?"""
    # todo
    def test_ref_tables_idents_concat(self):
        feature_source = {self.short_gff_file: ["ID"], f"{resources}/single2.gff3": ["ID"]}
        selection_rules = self.rules_template
        kwargs = {'all_features': True}

        _, idents, _, _, _ = ReferenceTables(feature_source, selection_rules, **kwargs).get()

        # Notice: the 'Class' attribute is included first by default for Feature Class column of Feature Counts outfile
        expected_idents = [('Class', ('unknown', 'additional_class')), ('Name', ("WBGene00023193", "WBGene00023193b"))]
        actual_idents = idents['Gene:WBGene00023193']

        for act_attr, exp_attr in zip(actual_idents, expected_idents):
            self.assertEqual(act_attr[0], exp_attr[0])
=======

        # Notice: screening for "ID" name attribute happens earlier in counter.load_config()
        expected_alias = {"Gene:WBGene00023193": ("Gene:WBGene00023193", "additional_class", "unknown")}
        _, alias, _ = ReferenceTables(feature_source, MockFeatureSelector([]), **kwargs).get()

        self.assertDictEqual(alias, expected_alias)

    """Repeating previous test with all_features=False as this yields different results"""

    def test_ref_tables_alias_multisource_concat_all_features_false(self):
        feature_source = {self.short_gff_file: ["ID", "Class"]}
        kwargs = {'all_features': False}

        expected_err = "No features or classes were retained while parsing your GFF file.\n" \
                       "This may be due to a lack of features matching 'Select for...with value...'"

        with self.assertRaisesRegex(ValueError, expected_err):
            # No aliases saved due to all_features=False and the lack of identity matches
            _, alias, _ = ReferenceTables(feature_source, MockFeatureSelector([]), **kwargs).get()

    """Does ReferenceTables.get() properly concatenate identity match tuples when multiple GFF files define
    matches for a feature?"""

    def test_ref_tables_identity_matches_multisource_concat(self):
        feature_source = {self.short_gff_file: ["ID"], f"{resources}/single2.gff3": ["ID"]}
        feature_selector = self.selector_with_rules([
            {'Identity': ('Name', 'WBGene00023193b'), 'Hierarchy': 1},
            {'Identity': ('Name', 'WBGene00023193'), 'Hierarchy': 2},
            {'Identity': ('biotype', 'snoRNA'), 'Hierarchy': 3}
        ])
        kwargs = {'all_features': True}
>>>>>>> c054c883

        feats, _, _ = ReferenceTables(feature_source, feature_selector, **kwargs).get()

        expected_matches = [set(), {('Gene:WBGene00023193', '-', ((0, 1, True), (1, 2, True), (2, 3, True)))}, set()]
        actual_idents = list(feats.chrom_vectors['I']['-'].array.get_steps(values_only=True))

        for act_attr, exp_attr in zip(actual_idents, expected_matches):
            self.assertEqual(act_attr, exp_attr)

    """Does ReferenceTables.get() properly handle aliases for discontinuous features?"""
    # todo
    def test_ref_tables_discontinuous_aliases(self):
        kwargs = {'all_features': True}
        feature_source = {f"{resources}/discontinuous.gff3": ["Name"]}
<<<<<<< HEAD
        selection_rules = self.rules_template
        kwargs = {'all_features': True}

        _, _, alias, _, _ = ReferenceTables(feature_source, selection_rules, **kwargs).get()
=======
        mock_selector = self.selector_with_rules(self.rules_template)

        _, alias, _ = ReferenceTables(feature_source, mock_selector, **kwargs).get()
>>>>>>> c054c883

        # Ancestor depth of 1, distinct aliases
        self.assertEqual(alias['Parent2'], ('Child2Name', 'Parent2Name'))
        # Ancestor depth >1, shared aliases
        self.assertEqual(alias['GrandParent'], ('SharedName',))
        # Siblings, distinct aliases
        self.assertEqual(alias['Sibling'], ('Sibling1', 'Sibling2', 'Sibling3'))
<<<<<<< HEAD
=======

    """If all_features=False and there are no identity matches, are discontinuous features correctly omitted?"""

    def test_ref_tables_discontinuous_no_match_all_features_false(self):
        kwargs = {'all_features': False}
        feature_source = {f"{resources}/discontinuous.gff3": ["Name"]}
        mock_selector = self.selector_with_rules(self.rules_template)

        expected_err = "No features or classes were retained while parsing your GFF file.\n" \
                       "This may be due to a lack of features matching 'Select for...with value...'"

        with self.assertRaisesRegex(ValueError, expected_err):
            ReferenceTables(feature_source, mock_selector, **kwargs).get()
>>>>>>> c054c883

    """Does ReferenceTables.get() properly handle intervals for discontinous features?"""

    def test_ref_tables_discontinuous_intervals(self):
        kwargs = {'all_features': True}
        feature_source = {f"{resources}/discontinuous.gff3": ["Name"]}
<<<<<<< HEAD
        selection_rules = self.rules_template
        kwargs = {'all_features': True}

        _, _, _, intervals, _ = ReferenceTables(feature_source, selection_rules, **kwargs).get()
=======
        feature_selector = self.selector_with_rules(self.rules_template)

        RT_instance = ReferenceTables(feature_source, feature_selector, **kwargs)
        _ = RT_instance.get()
>>>>>>> c054c883

        grandparent_iv = HTSeq.GenomicInterval('I', 0, 10, '-')
        parent_w_p_iv = HTSeq.GenomicInterval('I', 9, 20, '-')
        child_w_gp_iv = HTSeq.GenomicInterval('I', 29, 40, '-')
        parent_2 = HTSeq.GenomicInterval('I', 19, 30, '-')
        child_2 = HTSeq.GenomicInterval('I', 39, 50, '-')
        sib_1 = HTSeq.GenomicInterval('I', 99, 110, '-')
        sib_2 = HTSeq.GenomicInterval('I', 110, 120, '-')
        sib_3 = HTSeq.GenomicInterval('I', 139, 150, '-')

        # Ancestor depth of 1
        self.assertEqual(RT_instance.intervals['GrandParent'], [grandparent_iv, parent_w_p_iv, child_w_gp_iv])
        # Ancestor depth >1
        self.assertEqual(RT_instance.intervals['Parent2'], [parent_2, child_2])
        # Siblings
        self.assertEqual(RT_instance.intervals['Sibling'], [sib_1, sib_2, sib_3])

<<<<<<< HEAD
    """Does ReferenceTables.get() properly handle attributes for discontinuous features?"""
    # todo
    def test_ref_tables_discontinuous_attributes(self):
        feature_source = {f"{resources}/discontinuous.gff3": ["Name"]}
        selection_rules = self.rules_template
        kwargs = {'all_features': True}

        _, attrs, _, _, _ = ReferenceTables(feature_source, selection_rules, **kwargs).get()

        for multival in ['Sibling', 'Parent2']:
            for i, attr in enumerate(attrs[multival]):
                attrs[multival][i] = (attr[0], tuple(sorted(attr[1])))
=======
    """Does ReferenceTables.get() properly merge identity matches of discontinuous features with the root feature?"""

    def test_ref_tables_discontinuous_identity_matches(self):
        feature_source = {f"{resources}/discontinuous.gff3": ["Name"]}
        feature_selector = self.selector_with_rules([
            {'Identity': ('Class', 'NA'), 'Hierarchy': 2},
            {'Identity': ('Name', 'Sibling3'), 'Hierarchy': 3},
            {'Identity': ('UniqueAttr', 'FirstSibling'), 'Hierarchy': 0}
        ])
        rt_kwargs = {'all_features': True}

        feats, _, _ = ReferenceTables(feature_source, feature_selector, **rt_kwargs).get()

        # Match Tuple: (rule, rank, strict)
        GrandParent = ('GrandParent', '-', ((0, 2, True),))
        Parent2 = ('Parent2', '-', ((0, 2, True),))
        Sibling = ('Sibling', '-', ((2, 0, True), (1, 3, True)))

        expected = [
            {GrandParent},            # (0, 19)
            {GrandParent, Parent2},   # (19, 20)
            {Parent2},                # (20, 29)
            {GrandParent, Parent2},   # (29, 30)
            {GrandParent},            # (30, 39)
            {GrandParent, Parent2},   # (39, 40)
            {Parent2},                # (40, 50)
            set(),                    # (50,99)
            {Sibling},                # (99, 120)
            set(),                    # (120, 139)
            {Sibling},                # (139, 150)
            set()                     # (150, sys.maxsize)
        ]
>>>>>>> c054c883

        for act, exp in zip(feats.chrom_vectors["I"]["-"].array.get_steps(), expected):
            # For this test we are only interested in the match tuples for each feature
            self.assertEqual(act[2], exp)

    """Does ReferenceTables.get() properly build a GenomicArrayOfSets for discontinuous features?"""

    def test_ref_tables_discontinuous_features(self):
        kwargs = {'all_features': True}
        feature_source = {f"{resources}/discontinuous.gff3": ["Name"]}
<<<<<<< HEAD
        selection_rules = self.rules_template
        kwargs = {'all_features': True}

        feats, _, _, _, _ = ReferenceTables(feature_source, selection_rules, **kwargs).get()
=======
        feature_selector = self.selector_with_rules(self.rules_template)
>>>>>>> c054c883

        feats, _, _, = ReferenceTables(feature_source, feature_selector, **kwargs).get()
    
        GrandParent = ('GrandParent', '-', ())
        Parent2 = ('Parent2', '-', ())
        Sibling = ('Sibling', '-', ())

        expected = [(0, 19, {GrandParent}),
                    (19, 20, {GrandParent, Parent2}),
                    (20, 29, {Parent2}),
                    (29, 30, {GrandParent, Parent2}),
                    (30, 39, {GrandParent}),
                    (39, 40, {GrandParent, Parent2}),
                    (40, 50, {Parent2}),
                    (50, 99, set()),
                    (99, 120, {Sibling}),
                    (120, 139, set()),
                    (139, 150, {Sibling}),
                    (150, sys.maxsize, set())]

        for act, exp in zip(feats.chrom_vectors["I"]["-"].array.get_steps(), expected):
            self.assertEqual(act, exp)

    """Does ReferenceTables.get() properly handle source filters for discontinuous features?"""
    # todo
    def test_ref_tables_source_filter(self):

        feature_source = {f"{resources}/discontinuous.gff3": ["Name"]}
<<<<<<< HEAD
        selection_rules = self.rules_template
        kwargs = {'all_features': True}

        rt = ReferenceTables(feature_source, selection_rules, source_filter=["Source2Name"], **kwargs)
        feats, idents, alias, intervals, classes = rt.get()

        exp_alias = {'Child2': ('Child2Name',)}
        exp_ident = {'Child2': ('Child2Name', 'Name')}
        exp_feats = [(0, 39, set()), (39, 50, {'Child2'}), (50, sys.maxsize, set())]
        exp_intervals = {'Child2': [HTSeq.GenomicInterval('I', 39, 50, '-')]}
        exp_classes = {}
=======
        feature_selector = self.selector_with_rules(self.rules_template)
        
        kwargs = {'source_filter': ["Source2Name"], 'all_features': True}
        rt = ReferenceTables(feature_source, feature_selector, **kwargs)
        feats, alias, classes = rt.get()

        exp_alias = {'Child2': ('Child2Name',)}
        # exp_ident = {'Child2': ('Child2Name', 'Name')}
        exp_feats = [(0, 39, set()), (39, 50, {('Child2', '-', ())}), (50, sys.maxsize, set())]
        exp_intervals = {'Child2': [HTSeq.GenomicInterval('I', 39, 50, '-')]}
        exp_classes = {'Child2': ('NA',)}
>>>>>>> c054c883
        exp_filtered = {"GrandParent", "ParentWithGrandparent", "Parent2", "Child1", "Sibling"}
        exp_parents = {'ParentWithGrandparent': 'GrandParent', 'Child1': 'ParentWithGrandparent', 'Child2': 'Parent2'}

        self.assertEqual(alias, exp_alias)
<<<<<<< HEAD
        self.assertEqual(idents, exp_ident)
        self.assertEqual(intervals, exp_intervals)
        self.assertEqual(rt.parents, exp_parents)
        self.assertEqual(rt.filtered, exp_filtered)
        self.assertEqual(rt.classes, exp_classes)
=======
        # self.assertEqual(idents, exp_ident)
        self.assertEqual(rt.intervals, exp_intervals)
        self.assertEqual(rt.parents, exp_parents)
        self.assertEqual(rt.filtered, exp_filtered)
        self.assertEqual(classes, exp_classes)
>>>>>>> c054c883
        self.assertEqual(list(feats.chrom_vectors['I']['-'].array.get_steps()), exp_feats)
        self.clear_filters()

    """Does ReferenceTables.get() properly handle type filters for discontinuous features?"""

    def test_ref_tables_type_filter(self):

        feature_source = {f"{resources}/discontinuous.gff3": ["Name"]}
        feature_selector = self.selector_with_rules(self.rules_template)
        
        kwargs = {'type_filter': ["CDS"], 'all_features': True}
        rt = ReferenceTables(feature_source, feature_selector, **kwargs)
        feats, alias, classes = rt.get()

<<<<<<< HEAD
        rt = ReferenceTables(feature_source, selection_rules, type_filter=["CDS"])
        feats, ident, alias, intervals, classes = rt.get()

        exp_alias = {'Child1': ['SharedName']}
=======
        exp_alias = {'Child1': ('SharedName',)}
>>>>>>> c054c883
        exp_attrs = {'Child1': [('Class', ('NA',)), ('Name', ('SharedName',))]}
        exp_feats = [(0, 29, set()), (29, 40, {('Child1', '-', ())}), (40, sys.maxsize, set())]
        exp_intervals = {'Child1': [HTSeq.GenomicInterval('I', 29, 40, '-')]}
        exp_filtered = {"GrandParent", "ParentWithGrandparent", "Parent2", "Child2", "Sibling"}
        exp_parents = {'ParentWithGrandparent': 'GrandParent', 'Child1': 'ParentWithGrandparent', 'Child2': 'Parent2'}

        self.assertEqual(alias, exp_alias)
<<<<<<< HEAD
        self.assertEqual(ident, exp_attrs)
        self.assertEqual(intervals, exp_intervals)
=======
        # self.assertEqual(ident, exp_attrs)
        # self.assertEqual(intervals, exp_intervals)
>>>>>>> c054c883
        self.assertEqual(rt.parents, exp_parents)
        self.assertEqual(rt.filtered, exp_filtered)
        self.assertEqual(list(feats.chrom_vectors['I']['-'].array.get_steps()), exp_feats)
        self.clear_filters()

    """Does ReferenceTables.get() properly handle both source and type filters for discontinuous features?"""

    def test_ref_tables_both_filter(self):
        kwargs = {'all_features': True}
        kwargs.update({'source_filter': ["SourceName"], 'type_filter': ["gene"]})
        feature_source = {f"{resources}/discontinuous.gff3": ["Name"]}
        feature_selector = self.selector_with_rules(self.rules_template)

<<<<<<< HEAD
        rt = ReferenceTables(feature_source, selection_rules, source_filter=["SourceName"], type_filter=["gene"])
        feats, attrs, alias, intervals, classes = rt.get()
=======
        rt = ReferenceTables(feature_source, feature_selector, **kwargs)
        feats, alias, classes = rt.get()
>>>>>>> c054c883

        self.assertEqual(rt.filtered, {'Child1', 'Child2'})
        self.assertEqual(rt.parents, {'ParentWithGrandparent': 'GrandParent', 'Child1': 'ParentWithGrandparent', 'Child2': 'Parent2'})
        self.assertEqual(list(classes.keys()), ['GrandParent', 'Parent2', 'Sibling'])
        self.assertEqual(list(alias.keys()), ['GrandParent', 'Parent2', 'Sibling'])
        self.assertEqual(len(list(feats.chrom_vectors['I']['-'].array.get_steps())), 8)
        self.clear_filters()

    def clear_filters(self):
        """Since the filters in ReferenceTables are class attributes, they must be cleared.
        Otherwise they will interfere with subsequent tests."""

        ReferenceTables.source_filter = []
        ReferenceTables.type_filter = []

    # todo: tests for all_features=False

if __name__ == '__main__':
    unittest.main()<|MERGE_RESOLUTION|>--- conflicted
+++ resolved
@@ -116,7 +116,7 @@
         attr = self.parse_gff_attr(self.short_gff)
 
         # All attribute values should be tuples, all attribute keys should be strs
-        self.assertTrue(all([type(val) == set for val in attr.values()]))
+        self.assertTrue(all([type(val) == tuple for val in attr.values()]))
         self.assertTrue(all([type(key) == str for key in attr.keys()]))
 
     """Were list values, and non-list values, parsed as such?"""
@@ -128,11 +128,7 @@
         self.assertTrue(all([len(val) == 1 for key, val in attr.items() if key != "Class"]))
         self.assertEqual(len(attr['Class']), 2)
 
-<<<<<<< HEAD
-    """Does ReferenceTables.get() return the expected features, identities, aliases, and classes for a single record GFF?"""
-=======
     """Does ReferenceTables.get() return the expected features, aliases, and classes for a single record GFF?"""
->>>>>>> c054c883
 
     def test_ref_tables_single_feature(self):
         feature_source = {self.short_gff_file: ["sequence_name"]}
@@ -148,15 +144,6 @@
         feats, alias, classes = ReferenceTables(feature_source, feature_selector, **kwargs).get()
         steps = list(feats[iv].array[iv.start:iv.end].get_steps(values_only=True))
 
-<<<<<<< HEAD
-        kwargs = {'all_features': True}
-        feats, idents, alias, ivs, classes = ReferenceTables(feature_source, selection_rules, **kwargs).get()
-        steps = list(feats[iv].array[iv.start:iv.end].get_steps(values_only=True))
-
-        self.assertEqual((type(feats), type(idents), type(alias)), (HTSeq.GenomicArrayOfSets, dict, dict))
-        self.assertEqual(steps, [{"Gene:WBGene00023193"}])
-        self.assertEqual(idents, {'Gene:WBGene00023193': [('biotype', "snoRNA")]})
-=======
         self.assertEqual((type(feats), type(alias), type(classes)), (HTSeq.GenomicArrayOfSets, dict, dict))
         self.assertEqual(steps, [{("Gene:WBGene00023193", '-', ((1, 2, False),))}])
         self.assertEqual(alias, {'Gene:WBGene00023193': ('Y74C9A.6',)})
@@ -180,7 +167,6 @@
 
         self.assertEqual((type(feats), type(alias), type(classes)), (HTSeq.GenomicArrayOfSets, dict, dict))
         self.assertEqual(steps, [{("Gene:WBGene00023193", '-', ((1, 2, False),))}])
->>>>>>> c054c883
         self.assertEqual(alias, {'Gene:WBGene00023193': ('Y74C9A.6',)})
         self.assertEqual(classes, {'Gene:WBGene00023193': ('additional_class', 'unknown')})
 
@@ -189,22 +175,14 @@
     def test_ref_tables_missing_name_attribute(self):
         bad = "bad_name_attribute"
         feature_source = {self.short_gff_file: [bad]}
-<<<<<<< HEAD
-        selection_rules = []
-=======
         feature_selector = MockFeatureSelector([])
->>>>>>> c054c883
         kwargs = {'all_features': True}
 
         expected_err = f"Feature Gene:WBGene00023193 does not contain a '{bad}' attribute." + '\n'
         expected_err += f"Error occurred on line 1 of {self.short_gff_file}"
 
         with self.assertRaisesRegex(ValueError, expected_err):
-<<<<<<< HEAD
-            ReferenceTables(feature_source, selection_rules, **kwargs).get()
-=======
             ReferenceTables(feature_source, feature_selector, **kwargs).get()
->>>>>>> c054c883
 
     """Repeating previous test with all_features=False as this yields different results"""
 
@@ -227,11 +205,7 @@
 
     def test_ref_tables_missing_id_attribute(self):
         feature_source = {self.short_gff_file: ["ID"]}
-<<<<<<< HEAD
-        selection_rules = [{'Identity': (bad, "BAD_attribute_value")}]
-=======
-        feature_selector = self.selector_with_rules(self.rules_template)
->>>>>>> c054c883
+        feature_selector = self.selector_with_rules(self.rules_template)
         kwargs = {'all_features': True}
 
         gff_row_without_id = helpers.read(self.short_gff_file).replace('ID=Gene:WBGene00023193;', '')
@@ -240,14 +214,9 @@
         expected_err = f"Feature WBGene00023193 does not contain a 'ID' attribute.\n"
         expected_err += f"Error occurred on line 1 of {self.short_gff_file}"
 
-<<<<<<< HEAD
-        with self.assertRaisesRegex(ValueError, expected_err):
-            ReferenceTables(feature_source, selection_rules, **kwargs).get()
-=======
         with patch('tiny.rna.counter.hts_parsing.HTSeq.utils.open', new=mock_reader):
             with self.assertRaisesRegex(ValueError, expected_err):
                 _ = ReferenceTables(feature_source, feature_selector, **kwargs).get()
->>>>>>> c054c883
 
     """Does ReferenceTables.get() properly concatenate aliases if there is more than one alias for a feature?"""
     """Does ReferenceTables.get() properly concatenate aliases when Name Attribute refers to a list-type alias?"""
@@ -256,31 +225,6 @@
     def test_ref_tables_alias_multisource_concat(self):
         feature_source = {self.short_gff_file: ["ID", "Class"]}
         kwargs = {'all_features': True}
-<<<<<<< HEAD
-        selection_rules = []
-
-        # Notice: screening for "ID" name attribute happens earlier in counter.load_config()
-        expected_alias = {"Gene:WBGene00023193": ("Gene:WBGene00023193", "additional_class", "unknown")}
-        _, _, alias, _, _ = ReferenceTables(feature_source, selection_rules, **kwargs).get()
-
-        self.assertDictEqual(alias, expected_alias)
-
-    """Does ReferenceTables.get() properly concatenate identities if more than one GFF file defines a feature with different identities?"""
-    # todo
-    def test_ref_tables_idents_concat(self):
-        feature_source = {self.short_gff_file: ["ID"], f"{resources}/single2.gff3": ["ID"]}
-        selection_rules = self.rules_template
-        kwargs = {'all_features': True}
-
-        _, idents, _, _, _ = ReferenceTables(feature_source, selection_rules, **kwargs).get()
-
-        # Notice: the 'Class' attribute is included first by default for Feature Class column of Feature Counts outfile
-        expected_idents = [('Class', ('unknown', 'additional_class')), ('Name', ("WBGene00023193", "WBGene00023193b"))]
-        actual_idents = idents['Gene:WBGene00023193']
-
-        for act_attr, exp_attr in zip(actual_idents, expected_idents):
-            self.assertEqual(act_attr[0], exp_attr[0])
-=======
 
         # Notice: screening for "ID" name attribute happens earlier in counter.load_config()
         expected_alias = {"Gene:WBGene00023193": ("Gene:WBGene00023193", "additional_class", "unknown")}
@@ -312,7 +256,6 @@
             {'Identity': ('biotype', 'snoRNA'), 'Hierarchy': 3}
         ])
         kwargs = {'all_features': True}
->>>>>>> c054c883
 
         feats, _, _ = ReferenceTables(feature_source, feature_selector, **kwargs).get()
 
@@ -323,20 +266,13 @@
             self.assertEqual(act_attr, exp_attr)
 
     """Does ReferenceTables.get() properly handle aliases for discontinuous features?"""
-    # todo
+
     def test_ref_tables_discontinuous_aliases(self):
         kwargs = {'all_features': True}
         feature_source = {f"{resources}/discontinuous.gff3": ["Name"]}
-<<<<<<< HEAD
-        selection_rules = self.rules_template
-        kwargs = {'all_features': True}
-
-        _, _, alias, _, _ = ReferenceTables(feature_source, selection_rules, **kwargs).get()
-=======
         mock_selector = self.selector_with_rules(self.rules_template)
 
         _, alias, _ = ReferenceTables(feature_source, mock_selector, **kwargs).get()
->>>>>>> c054c883
 
         # Ancestor depth of 1, distinct aliases
         self.assertEqual(alias['Parent2'], ('Child2Name', 'Parent2Name'))
@@ -344,8 +280,6 @@
         self.assertEqual(alias['GrandParent'], ('SharedName',))
         # Siblings, distinct aliases
         self.assertEqual(alias['Sibling'], ('Sibling1', 'Sibling2', 'Sibling3'))
-<<<<<<< HEAD
-=======
 
     """If all_features=False and there are no identity matches, are discontinuous features correctly omitted?"""
 
@@ -359,24 +293,16 @@
 
         with self.assertRaisesRegex(ValueError, expected_err):
             ReferenceTables(feature_source, mock_selector, **kwargs).get()
->>>>>>> c054c883
 
     """Does ReferenceTables.get() properly handle intervals for discontinous features?"""
 
     def test_ref_tables_discontinuous_intervals(self):
         kwargs = {'all_features': True}
         feature_source = {f"{resources}/discontinuous.gff3": ["Name"]}
-<<<<<<< HEAD
-        selection_rules = self.rules_template
-        kwargs = {'all_features': True}
-
-        _, _, _, intervals, _ = ReferenceTables(feature_source, selection_rules, **kwargs).get()
-=======
         feature_selector = self.selector_with_rules(self.rules_template)
 
         RT_instance = ReferenceTables(feature_source, feature_selector, **kwargs)
         _ = RT_instance.get()
->>>>>>> c054c883
 
         grandparent_iv = HTSeq.GenomicInterval('I', 0, 10, '-')
         parent_w_p_iv = HTSeq.GenomicInterval('I', 9, 20, '-')
@@ -394,20 +320,6 @@
         # Siblings
         self.assertEqual(RT_instance.intervals['Sibling'], [sib_1, sib_2, sib_3])
 
-<<<<<<< HEAD
-    """Does ReferenceTables.get() properly handle attributes for discontinuous features?"""
-    # todo
-    def test_ref_tables_discontinuous_attributes(self):
-        feature_source = {f"{resources}/discontinuous.gff3": ["Name"]}
-        selection_rules = self.rules_template
-        kwargs = {'all_features': True}
-
-        _, attrs, _, _, _ = ReferenceTables(feature_source, selection_rules, **kwargs).get()
-
-        for multival in ['Sibling', 'Parent2']:
-            for i, attr in enumerate(attrs[multival]):
-                attrs[multival][i] = (attr[0], tuple(sorted(attr[1])))
-=======
     """Does ReferenceTables.get() properly merge identity matches of discontinuous features with the root feature?"""
 
     def test_ref_tables_discontinuous_identity_matches(self):
@@ -440,7 +352,6 @@
             {Sibling},                # (139, 150)
             set()                     # (150, sys.maxsize)
         ]
->>>>>>> c054c883
 
         for act, exp in zip(feats.chrom_vectors["I"]["-"].array.get_steps(), expected):
             # For this test we are only interested in the match tuples for each feature
@@ -451,14 +362,7 @@
     def test_ref_tables_discontinuous_features(self):
         kwargs = {'all_features': True}
         feature_source = {f"{resources}/discontinuous.gff3": ["Name"]}
-<<<<<<< HEAD
-        selection_rules = self.rules_template
-        kwargs = {'all_features': True}
-
-        feats, _, _, _, _ = ReferenceTables(feature_source, selection_rules, **kwargs).get()
-=======
-        feature_selector = self.selector_with_rules(self.rules_template)
->>>>>>> c054c883
+        feature_selector = self.selector_with_rules(self.rules_template)
 
         feats, _, _, = ReferenceTables(feature_source, feature_selector, **kwargs).get()
     
@@ -483,23 +387,10 @@
             self.assertEqual(act, exp)
 
     """Does ReferenceTables.get() properly handle source filters for discontinuous features?"""
-    # todo
+
     def test_ref_tables_source_filter(self):
 
         feature_source = {f"{resources}/discontinuous.gff3": ["Name"]}
-<<<<<<< HEAD
-        selection_rules = self.rules_template
-        kwargs = {'all_features': True}
-
-        rt = ReferenceTables(feature_source, selection_rules, source_filter=["Source2Name"], **kwargs)
-        feats, idents, alias, intervals, classes = rt.get()
-
-        exp_alias = {'Child2': ('Child2Name',)}
-        exp_ident = {'Child2': ('Child2Name', 'Name')}
-        exp_feats = [(0, 39, set()), (39, 50, {'Child2'}), (50, sys.maxsize, set())]
-        exp_intervals = {'Child2': [HTSeq.GenomicInterval('I', 39, 50, '-')]}
-        exp_classes = {}
-=======
         feature_selector = self.selector_with_rules(self.rules_template)
         
         kwargs = {'source_filter': ["Source2Name"], 'all_features': True}
@@ -511,24 +402,15 @@
         exp_feats = [(0, 39, set()), (39, 50, {('Child2', '-', ())}), (50, sys.maxsize, set())]
         exp_intervals = {'Child2': [HTSeq.GenomicInterval('I', 39, 50, '-')]}
         exp_classes = {'Child2': ('NA',)}
->>>>>>> c054c883
         exp_filtered = {"GrandParent", "ParentWithGrandparent", "Parent2", "Child1", "Sibling"}
         exp_parents = {'ParentWithGrandparent': 'GrandParent', 'Child1': 'ParentWithGrandparent', 'Child2': 'Parent2'}
 
         self.assertEqual(alias, exp_alias)
-<<<<<<< HEAD
-        self.assertEqual(idents, exp_ident)
-        self.assertEqual(intervals, exp_intervals)
-        self.assertEqual(rt.parents, exp_parents)
-        self.assertEqual(rt.filtered, exp_filtered)
-        self.assertEqual(rt.classes, exp_classes)
-=======
         # self.assertEqual(idents, exp_ident)
         self.assertEqual(rt.intervals, exp_intervals)
         self.assertEqual(rt.parents, exp_parents)
         self.assertEqual(rt.filtered, exp_filtered)
         self.assertEqual(classes, exp_classes)
->>>>>>> c054c883
         self.assertEqual(list(feats.chrom_vectors['I']['-'].array.get_steps()), exp_feats)
         self.clear_filters()
 
@@ -543,14 +425,7 @@
         rt = ReferenceTables(feature_source, feature_selector, **kwargs)
         feats, alias, classes = rt.get()
 
-<<<<<<< HEAD
-        rt = ReferenceTables(feature_source, selection_rules, type_filter=["CDS"])
-        feats, ident, alias, intervals, classes = rt.get()
-
-        exp_alias = {'Child1': ['SharedName']}
-=======
         exp_alias = {'Child1': ('SharedName',)}
->>>>>>> c054c883
         exp_attrs = {'Child1': [('Class', ('NA',)), ('Name', ('SharedName',))]}
         exp_feats = [(0, 29, set()), (29, 40, {('Child1', '-', ())}), (40, sys.maxsize, set())]
         exp_intervals = {'Child1': [HTSeq.GenomicInterval('I', 29, 40, '-')]}
@@ -558,13 +433,8 @@
         exp_parents = {'ParentWithGrandparent': 'GrandParent', 'Child1': 'ParentWithGrandparent', 'Child2': 'Parent2'}
 
         self.assertEqual(alias, exp_alias)
-<<<<<<< HEAD
-        self.assertEqual(ident, exp_attrs)
-        self.assertEqual(intervals, exp_intervals)
-=======
         # self.assertEqual(ident, exp_attrs)
         # self.assertEqual(intervals, exp_intervals)
->>>>>>> c054c883
         self.assertEqual(rt.parents, exp_parents)
         self.assertEqual(rt.filtered, exp_filtered)
         self.assertEqual(list(feats.chrom_vectors['I']['-'].array.get_steps()), exp_feats)
@@ -578,13 +448,8 @@
         feature_source = {f"{resources}/discontinuous.gff3": ["Name"]}
         feature_selector = self.selector_with_rules(self.rules_template)
 
-<<<<<<< HEAD
-        rt = ReferenceTables(feature_source, selection_rules, source_filter=["SourceName"], type_filter=["gene"])
-        feats, attrs, alias, intervals, classes = rt.get()
-=======
         rt = ReferenceTables(feature_source, feature_selector, **kwargs)
         feats, alias, classes = rt.get()
->>>>>>> c054c883
 
         self.assertEqual(rt.filtered, {'Child1', 'Child2'})
         self.assertEqual(rt.parents, {'ParentWithGrandparent': 'GrandParent', 'Child1': 'ParentWithGrandparent', 'Child2': 'Parent2'})
