import collections
import contextlib
import unittest
import HTSeq
import io

from copy import deepcopy
from random import randint
from unittest.mock import patch, mock_open, call

from tiny.rna.counter.features import FeatureSelector
from tiny.rna.counter.matching import IntervalPartialMatch
from tiny.rna.counter.statistics import LibraryStats
from tiny.rna.counter.hts_parsing import *

import unit_test_helpers as helpers

resources = "./testdata/counter"


class MockFeatureSelector:
    def __init__(self, rules_table):
        self.rules_table = FeatureSelector.build_selectors(rules_table)
        self.inv_ident = FeatureSelector.build_inverted_identities(self.rules_table)
        self.build_interval_selectors = FeatureSelector.build_interval_selectors


class MyTestCase(unittest.TestCase):

    @classmethod
    def setUpClass(self):
        self.gff_file = f"{resources}/identity_choice_test.gff3"
        self.short_gff_file = f"{resources}/single.gff3"
        self.short_gff = helpers.read(self.short_gff_file)

        self.sam_file = f"{resources}/identity_choice_test.sam"
        self.short_sam_file = f"{resources}/single.sam"
        self.short_sam = helpers.read(self.short_sam_file)

        self.maxDiff = None

    # === HELPERS ===

    def get_gff_attr_string(self, gff_line):
        return gff_line.split('\t')[-1]

    def parse_gff_attr(self, gff_file_content):
        attr_str = self.get_gff_attr_string(gff_file_content)
        return parse_GFF_attribute_string(attr_str)

    def selector_with_template(self, updates_list):
        """Returns a MockFeatureSelector with the specified updates to the default rule template"""

        rules = [deepcopy(helpers.rules_template[0]) for _ in range(len(updates_list))]
        for changes, template in zip(updates_list, rules):
            template.update(changes)
        return MockFeatureSelector(rules)

    def exhaust_iterator(self, it):
        collections.deque(it, maxlen=0)

    # === TESTS ===

    """Did SAM_reader correctly skip header values and parse all pertinent info from a single record SAM file?"""

    def test_sam_reader(self):
        sam_bundle, read_count = next(SAM_reader().bundle_multi_alignments(self.short_sam_file))
        sam_record = sam_bundle[0]

        self.assertEqual(sam_record['chrom'], "I")
        self.assertEqual(sam_record['start'], 15064569)
        self.assertEqual(sam_record['end'], 15064590)
<<<<<<< HEAD
        self.assertEqual(sam_record['Strand'], False)
        self.assertEqual(sam_record['name'], "0_count=5")
=======
        self.assertEqual(sam_record['strand'], '-')
        self.assertEqual(sam_record['name'], b"0_count=5")
>>>>>>> f7ffabbb
        self.assertEqual(sam_record['seq'], b"CAAGACAGAGCTTCACCGTTC")
        self.assertEqual(sam_record['Length'], 21)
        self.assertEqual(sam_record['nt5end'], 'G')

    """Does our custom SAM parser produce the same pertinent info as HTSeq's BAM_reader?
    
    A note on SAM files: reads are always stored 5' to 3', so antisense reads are actually
    recorded in reverse complement. HTSeq automatically performs this conversion, but we
    are only really concerned about a sequence's 5' end NT, so our alignment dicts performs
    this conversion more surgically for only the 5' end NT at construction time.
    """

    def test_sam_parser_comparison(self):
        file = f"{resources}/Lib304_test.sam"
        ours = SAM_reader().bundle_multi_alignments(file)
        theirs = HTSeq.bundle_multiple_alignments(HTSeq.BAM_Reader(file))

        for (our_bundle, _), their_bundle in zip(ours, theirs):
            self.assertEqual(len(our_bundle), len(their_bundle))
            for our, their in zip(our_bundle, their_bundle):
                self.assertEqual(our['chrom'], their.iv.chrom)
                self.assertEqual(our['start'], their.iv.start)
                self.assertEqual(our['end'], their.iv.end)
<<<<<<< HEAD
                self.assertEqual(our['name'], their.read.name)
                self.assertEqual(our['nt5end'], chr(their.read.seq[0]))  # See note above
                self.assertEqual(our['Strand'], helpers.strand_to_bool(their.iv.strand))
                if our['Strand'] is False:                               # See note above
=======
                self.assertEqual(our['name'].decode(), their.read.name)
                self.assertEqual(our['nt5'], chr(their.read.seq[0]))  # See note above
                self.assertEqual(our['strand'], their.iv.strand)
                if our['strand'] == '-':                              # See note above
>>>>>>> f7ffabbb
                    self.assertEqual(our['seq'][::-1].translate(helpers.complement), their.read.seq)
                else:
                    self.assertEqual(our['seq'], their.read.seq)

    """Were only the correct attribute keys present in the parser result?"""

    def test_gff_attr_keys(self):
        attr = self.parse_gff_attr(self.short_gff)
        expected_keys = ["ID", "Name", "interpolated_map_position", "sequence_name",
                         "biotype", "so_term_name", "curie", "Alias", "Class"]

        self.assertEqual(list(attr.keys()), expected_keys)

    """Were keys and values of the correct type in the parser result?"""

    def test_gff_attr_kv_types(self):
        attr = self.parse_gff_attr(self.short_gff)

        # All attribute values should be tuples, all attribute keys should be strs
        self.assertTrue(all([type(val) == tuple for val in attr.values()]))
        self.assertTrue(all([type(key) == str for key in attr.keys()]))

    """Were list values, and non-list values, parsed as such?"""

    def test_gff_attr_list_vals(self):
        attr = self.parse_gff_attr(self.short_gff)

        # Comma-separated list values are supported for all attributes, not just the Class attribute
        self.assertTrue(all([len(val) == 1 for key, val in attr.items() if key != "Class"]))
        self.assertEqual(len(attr['Class']), 2)

    """Does ReferenceTables.get() return the expected features, aliases, and classes for a single record GFF?"""

    def test_ref_tables_single_feature(self):
        feature_source = {self.short_gff_file: ["sequence_name"]}
        feature_selector = self.selector_with_template([
            # Fails to match due to Identity selector
            {'Identity': ("Class", "CSR"), 'Strand': "sense", 'Hierarchy': 1, 'Tag': '', 'nt5end': "all",
             'Overlap': 'full', 'Length': "20"},
            # Match
            {'Identity': ("biotype", "snoRNA"), 'Strand': "antisense", 'Hierarchy': 2, 'Tag': '', 'nt5end': "all",
             'Overlap': 'partial', 'Length': "30"}
        ])
        iv = HTSeq.GenomicInterval("I", 3746, 3909, "-")
        kwargs = {'all_features': True}

        feats, alias, classes, _ = ReferenceTables(feature_source, feature_selector, **kwargs).get()
        steps = list(feats[iv].array[iv.start:iv.end].get_steps(values_only=True))

        tagged_feat_id = ("Gene:WBGene00023193", '')
        self.assertEqual((type(feats), type(alias), type(classes)), (HTSeq.GenomicArrayOfSets, dict, dict))
        self.assertEqual(steps, [{(("Gene:WBGene00023193", ''), False, ((1, 2, IntervalPartialMatch(iv)),))}])
        self.assertEqual(alias, {"Gene:WBGene00023193": ('Y74C9A.6',)})
        self.assertEqual(classes, {"Gene:WBGene00023193": ('additional_class', 'unknown')})

    """Repeating the previous test with all_features=False should produce the same result for this test."""

    def test_ref_tables_single_feature_all_features_false(self):
        kwargs = {'all_features': False}
        feature_source = {self.short_gff_file: ["sequence_name"]}
        feature_selector = self.selector_with_template([
            # Fails to match due to Identity selector
            {'Identity': ("Class", "CSR"), 'Strand': "sense", 'Hierarchy': 1, 'Tag': '', 'nt5end': "all", 'Length': "20",
             'Overlap': 'full'},
            # Match
            {'Identity': ("biotype", "snoRNA"), 'Strand': "antisense", 'Hierarchy': 2, 'Tag': '', 'nt5end': "all",
             'Overlap': 'partial', 'Length': "30"}
        ])
        iv = HTSeq.GenomicInterval("I", 3746, 3909, "-")

        feats, alias, classes, _ = ReferenceTables(feature_source, feature_selector, **kwargs).get()
        steps = list(feats[iv].array[iv.start:iv.end].get_steps(values_only=True))

        self.assertEqual((type(feats), type(alias), type(classes)), (HTSeq.GenomicArrayOfSets, dict, dict))
        self.assertEqual(steps, [{(("Gene:WBGene00023193", ''), False, ((1, 2, IntervalPartialMatch(iv)),))}])
        self.assertEqual(alias, {"Gene:WBGene00023193": ('Y74C9A.6',)})
        self.assertEqual(classes, {"Gene:WBGene00023193": ('additional_class', 'unknown')})

    """Repeating previous test with all_features=False as this yields different results"""

    def test_ref_tables_missing_name_attribute_all_features_false(self):
        kwargs = {'all_features': False}
        bad = "bad_name_attribute"
        feature_source = {self.short_gff_file: [bad]}
        feature_selector = MockFeatureSelector([])

        expected_err = "No features were retained while parsing your GFF file.\n" \
                       "This may be due to a lack of features matching 'Select for...with value...'"

        # Since all_features is False and there are no identity matches, the main loop in
        # ReferenceTables.get() skips the steps for recording the feature's alias.
        # Instead, a different exception is raised due to reference tables being empty
        with self.assertRaisesRegex(ValueError, expected_err):
            ReferenceTables(feature_source, feature_selector, **kwargs).get()

    """Does ReferenceTables.get() raise ValueError when a feature lacks an ID attribute?"""

    def test_ref_tables_missing_id_attribute(self):
        feature_source = {self.short_gff_file: ["ID"]}
        feature_selector = self.selector_with_template(helpers.rules_template)
        kwargs = {'all_features': True}

        gff_row_without_id = helpers.read(self.short_gff_file).replace('ID=Gene:WBGene00023193;', '')
        mock_reader = mock_open(read_data=gff_row_without_id)

        expected_err = f"Feature WBGene00023193 does not contain an ID attribute.\n"
        expected_err += f"Error occurred on line 1 of {self.short_gff_file}"

        with patch('tiny.rna.counter.hts_parsing.HTSeq.utils.open', new=mock_reader):
            with self.assertRaisesRegex(ValueError, expected_err):
                _ = ReferenceTables(feature_source, feature_selector, **kwargs).get()

    """Does ReferenceTables.get() properly concatenate aliases if there is more than one alias for a feature?"""
    """Does ReferenceTables.get() properly concatenate aliases when Name Attribute refers to a list-type alias?"""
    # 2 for 1!

    def test_ref_tables_alias_multisource_concat(self):
        feature_source = {self.short_gff_file: ["ID", "Class"]}
        kwargs = {'all_features': True}

        # Notice: screening for "ID" name attribute happens earlier in counter.load_config()
        expected_alias = {"Gene:WBGene00023193": ("additional_class", "Gene:WBGene00023193", "unknown")}
        _, alias, _, _ = ReferenceTables(feature_source, MockFeatureSelector([]), **kwargs).get()

        self.assertDictEqual(alias, expected_alias)

    """Repeating previous test with all_features=False as this yields different results"""

    def test_ref_tables_alias_multisource_concat_all_features_false(self):
        feature_source = {self.short_gff_file: ["ID", "Class"]}
        kwargs = {'all_features': False}

        expected_err = "No features were retained while parsing your GFF file.\n" \
                       "This may be due to a lack of features matching 'Select for...with value...'"

        with self.assertRaisesRegex(ValueError, expected_err):
            # No aliases saved due to all_features=False and the lack of identity matches
            _, alias, _ = ReferenceTables(feature_source, MockFeatureSelector([]), **kwargs).get()

    """Does ReferenceTables.get() properly concatenate identity match tuples when multiple GFF files define
    matches for a feature?"""

    def test_ref_tables_identity_matches_multisource_concat(self):
        feature_source = {
            self.short_gff_file: ["ID"],
            f"{resources}/single2.gff3": ["ID"]
        }

        kwargs = {'all_features': True}
        feature_selector = self.selector_with_template([
            {'Identity': ('Name', 'WBGene00023193b'), 'Hierarchy': 1},
            {'Identity': ('Name', 'WBGene00023193'), 'Hierarchy': 2},
            {'Identity': ('biotype', 'snoRNA'), 'Hierarchy': 3}
        ])

        ivm = IntervalPartialMatch(HTSeq.GenomicInterval('n/a', 3746, 3909))

        expected_matches = [
            set(),
            {(('Gene:WBGene00023193', ''), False, ((0, 1, ivm), (1, 2, ivm), (2, 3, ivm)))},
            set()
        ]

        feats, _, _, _ = ReferenceTables(feature_source, feature_selector, **kwargs).get()

        actual_matches = list(feats.chrom_vectors['I']['.'].array.get_steps(values_only=True))
        self.assertListEqual(actual_matches, expected_matches)

    """Does ReferenceTables.get() properly handle aliases for discontinuous features?"""

    def test_ref_tables_discontinuous_aliases(self):
        kwargs = {'all_features': True}
        feature_source = {f"{resources}/discontinuous.gff3": ["Name"]}
        mock_selector = self.selector_with_template(helpers.rules_template)

        _, alias, _, _ = ReferenceTables(feature_source, mock_selector, **kwargs).get()

        # Ancestor depth of 1, distinct aliases
        self.assertEqual(alias['Parent2'], ('Child2Name', 'Parent2Name'))
        # Ancestor depth >1, shared aliases
        self.assertEqual(alias['GrandParent'], ('SharedName',))
        # Siblings, distinct aliases
        self.assertEqual(alias['Sibling'], ('Sibling1', 'Sibling2', 'Sibling3'))

    """If all_features=False and there are no identity matches, are discontinuous features correctly omitted?"""

    def test_ref_tables_discontinuous_no_match_all_features_false(self):
        kwargs = {'all_features': False}
        feature_source = {f"{resources}/discontinuous.gff3": ["Name"]}
        mock_selector = self.selector_with_template(helpers.rules_template)

        expected_err = "No features were retained while parsing your GFF file.\n" \
                       "This may be due to a lack of features matching 'Select for...with value...'"

        with self.assertRaisesRegex(ValueError, expected_err):
            ReferenceTables(feature_source, mock_selector, **kwargs).get()

    """Does ReferenceTables.get() properly handle intervals for discontinous features?"""

    def test_ref_tables_discontinuous_intervals(self):
        kwargs = {'all_features': True}
        feature_source = {f"{resources}/discontinuous.gff3": ["Name"]}
        feature_selector = self.selector_with_template(helpers.rules_template)

        grandparent_iv = HTSeq.GenomicInterval('I', 0, 10, '-')
        parent_w_p_iv = HTSeq.GenomicInterval('I', 9, 20, '-')
        child_w_gp_iv = HTSeq.GenomicInterval('I', 29, 40, '-')
        parent_2 = HTSeq.GenomicInterval('I', 19, 30, '-')
        child_2 = HTSeq.GenomicInterval('I', 39, 50, '-')
        sib_1 = HTSeq.GenomicInterval('I', 99, 110, '-')
        sib_2 = HTSeq.GenomicInterval('I', 110, 120, '-')
        sib_3 = HTSeq.GenomicInterval('I', 139, 150, '-')

        RT_instance = ReferenceTables(feature_source, feature_selector, **kwargs)
        _ = RT_instance.get()

        # Ancestor depth of 1
        self.assertEqual(RT_instance.intervals['GrandParent'], [grandparent_iv, parent_w_p_iv, child_w_gp_iv])
        # Ancestor depth >1
        self.assertEqual(RT_instance.intervals['Parent2'], [parent_2, child_2])
        # Siblings
        self.assertEqual(RT_instance.intervals['Sibling'], [sib_1, sib_2, sib_3])

    """Does ReferenceTables.get() properly merge identity matches of discontinuous features with the root feature?
    Identity match tuples now also contain the corresponding rule's IntervalSelector, so extra bookkeeping must be
    performed for intervals in this test."""

    def test_ref_tables_discontinuous_identity_matches(self):
        feature_source = {f"{resources}/discontinuous.gff3": ["Name"]}
        feature_selector = self.selector_with_template([
            {'Identity': ('Class', 'NA'), 'Hierarchy': 2},                  # Rule 1
            {'Identity': ('Name', 'Sibling3'), 'Hierarchy': 3},             # Rule 2
            {'Identity': ('UniqueAttr', 'FirstSibling'), 'Hierarchy': 0}    # Rule 3
        ])
        rt_kwargs = {'all_features': True}

        gp_ivs =  [HTSeq.GenomicInterval('I', 0, 20, '-'), HTSeq.GenomicInterval('I', 29, 40, '-')]  # [0,10)+[9,20)->[0,20)
        p2_ivs =  [HTSeq.GenomicInterval('I', 19, 30, '-'), HTSeq.GenomicInterval('I', 39, 50, '-')]
        sib_ivs = [HTSeq.GenomicInterval('I', 99, 110, '-'), HTSeq.GenomicInterval('I', 110, 120, '-'),
                   HTSeq.GenomicInterval('I', 139, 150, '-')]

        rule1_gp =  {f"{iv.start}:{iv.end}": ((0, 2, IntervalPartialMatch(iv)),) for iv in gp_ivs}
        rule1_p2 =  {f"{iv.start}:{iv.end}": ((0, 2, IntervalPartialMatch(iv)),) for iv in p2_ivs}
        rule2_sib = {f"{iv.start}:{iv.end}": (1, 3, IntervalPartialMatch(iv))    for iv in sib_ivs}
        rule3_sib = {f"{iv.start}:{iv.end}": (2, 0, IntervalPartialMatch(iv))    for iv in sib_ivs}

        # For tables that store features in tagged form
        GrandParent, Parent2, Sibling = ('GrandParent',''), ('Parent2',''), ('Sibling','')

        expected = [{(GrandParent, False, rule1_gp['0:20'])},
                    {(GrandParent, False, rule1_gp['0:20']),  (Parent2,     False, rule1_p2["19:30"])},
                    {(Parent2,     False, rule1_p2["19:30"])},
                    {(Parent2,     False, rule1_p2["19:30"]), (GrandParent, False, rule1_gp['29:40'])},
                    {(GrandParent, False, rule1_gp['29:40'])},
                    {(GrandParent, False, rule1_gp['29:40']), (Parent2,     False, rule1_p2['39:50'])},
                    {(Parent2,     False, rule1_p2['39:50'])},
                    set(),
                    {(Sibling,     False, (rule3_sib['99:110'],  rule2_sib['99:110']))},  # Note: sorted by rank, not rule index
                    {(Sibling,     False, (rule3_sib['110:120'], rule2_sib['110:120']))},
                    set(),
                    {(Sibling,     False, (rule3_sib['139:150'], rule2_sib['139:150']))},
                    set()]

        feats, _, _, _ = ReferenceTables(feature_source, feature_selector, **rt_kwargs).get()
        actual_steps = list(feats.chrom_vectors["I"]["."].array.get_steps(values_only=True))
        self.assertListEqual(actual_steps, expected)

    """Does ReferenceTables.get() properly build a GenomicArrayOfSets for discontinuous features?"""

    def test_ref_tables_discontinuous_features(self):

        kwargs = {'all_features': True}
        feature_source = {f"{resources}/discontinuous.gff3": ["Name"]}
        feature_selector = self.selector_with_template(helpers.rules_template)

        # Features that fail to match on identity are not added to the StepVector,
        # EVEN if all_features = True. This is to prevent non-matching intervals from
        # being evaluated during stage 2 selection.
        expected = [set()]

        feats, _, _, _ = ReferenceTables(feature_source, feature_selector, **kwargs).get()
        actual = list(feats.chrom_vectors["I"]["."].array.get_steps(values_only=True))
        self.assertListEqual(actual, expected)


    """Does ReferenceTables.get() properly handle source filters for discontinuous features?"""

    def test_ref_tables_source_filter(self):

        kwargs = {'source_filter': ["Source2Name"], 'all_features': False}
        feature_source = {f"{resources}/discontinuous.gff3": ["Name"]}
        selection_rule = dict(helpers.rules_template[0], Identity=('Parent', 'Parent2'))
        feature_selector = self.selector_with_template([selection_rule])

        child2_iv =     HTSeq.GenomicInterval('I', 39, 50, '-')
        exp_alias =     {'Child2': ('Child2Name',)}
        exp_feats =     [set(), {(('Child2', ''), False, ((0, 0, IntervalPartialMatch(child2_iv)),))}, set()]
        exp_intervals = {'Child2': [child2_iv]}
        exp_classes =   {'Child2': ('NA',)}
        exp_filtered =  {"GrandParent", "ParentWithGrandparent", "Parent2", "Child1", "Sibling"}
        exp_parents =   {'ParentWithGrandparent': 'GrandParent', 'Child1': 'ParentWithGrandparent', 'Child2': 'Parent2'}

        rt = ReferenceTables(feature_source, feature_selector, **kwargs)
        feats, alias, classes, _ = rt.get()

        self.assertEqual(alias, exp_alias)
        self.assertEqual(rt.parents, exp_parents)
        self.assertEqual(rt.filtered, exp_filtered)
        self.assertEqual(classes, exp_classes)
        self.assertEqual(list(feats.chrom_vectors['I']['.'].array.get_steps(values_only=True)), exp_feats)
        self.assertDictEqual(rt.intervals, exp_intervals)
        self.clear_filters()

    """Does ReferenceTables.get() properly handle type filters for discontinuous features?"""

    def test_ref_tables_type_filter(self):

        kwargs = {'type_filter': ["CDS"], 'all_features': False}
        feature_source = {f"{resources}/discontinuous.gff3": ["Name"]}
        selection_rule = dict(helpers.rules_template[0], Identity=('Parent', 'ParentWithGrandparent'))
        feature_selector = self.selector_with_template([selection_rule])

        child1_iv =     HTSeq.GenomicInterval('I', 29, 40, '-')
        exp_alias =     {'Child1': ('SharedName',)}
        exp_feats =     [set(), {(('Child1', ''), False, ((0, 0, IntervalPartialMatch(child1_iv)),))}, set()]
        exp_intervals = {'Child1': [child1_iv]}
        exp_classes =   {'Child1': ('NA',)}
        exp_filtered =  {"GrandParent", "ParentWithGrandparent", "Parent2", "Child2", "Sibling"}
        exp_parents =   {'ParentWithGrandparent': 'GrandParent', 'Child1': 'ParentWithGrandparent', 'Child2': 'Parent2'}

        rt = ReferenceTables(feature_source, feature_selector, **kwargs)
        feats, alias, classes, _ = rt.get()

        self.assertEqual(alias, exp_alias)
        self.assertEqual(rt.intervals, exp_intervals)
        self.assertEqual(rt.parents, exp_parents)
        self.assertEqual(rt.filtered, exp_filtered)
        self.assertEqual(classes, exp_classes)
        self.assertEqual(list(feats.chrom_vectors['I']['.'].array.get_steps(values_only=True)), exp_feats)
        self.clear_filters()

    """Does ReferenceTables.get() properly handle both source and type filters for discontinuous features?"""

    def test_ref_tables_both_filter(self):

        kwargs = {'source_filter': ["SourceName"], 'type_filter': ["gene"], 'all_features': True}
        feature_source = {f"{resources}/discontinuous.gff3": ["Name"]}
        feature_selector = self.selector_with_template(helpers.rules_template)

        rt = ReferenceTables(feature_source, feature_selector, **kwargs)
        feats, alias, classes, _ = rt.get()

        self.assertEqual(rt.filtered, {'Child1', 'Child2'})
        self.assertEqual(rt.parents, {'ParentWithGrandparent': 'GrandParent', 'Child1': 'ParentWithGrandparent', 'Child2': 'Parent2'})
        self.assertEqual(list(classes.keys()), ['GrandParent', 'Parent2', 'Sibling'])
        self.assertEqual(list(alias.keys()), ['GrandParent', 'Parent2', 'Sibling'])
        self.assertEqual(len(list(feats.chrom_vectors['I']['.'].array.get_steps(values_only=True))), 1)  # single empty set
        self.clear_filters()

    def clear_filters(self):
        """Since the filters in ReferenceTables are class attributes, they must be cleared.
        Otherwise they will interfere with subsequent tests."""

        ReferenceTables.source_filter = []
        ReferenceTables.type_filter = []

    """Does ReferenceTables.get() maintain correct records for a single feature matching tagged rules?"""

    def test_ref_tables_tagged_match_single(self):
        kwargs = {'all_features': False}
        feat_id = "Gene:WBGene00023193"
        feature_source = {f"{resources}/single.gff3": ["sequence_name"]}
        feature_selector = self.selector_with_template([
            {'Identity': ("ID", feat_id), 'Tag': "tagged_match", 'Hierarchy': 1},
            {'Identity': ("ID", feat_id), 'Tag': "",             'Hierarchy': 2}
        ])

        expected_tags = {feat_id: {(feat_id, "tagged_match"), (feat_id, '')}}
        expected_aliases = {feat_id: ('Y74C9A.6',)}
        expected_classes = {feat_id: ('additional_class', 'unknown')}
        iv = IntervalPartialMatch(HTSeq.GenomicInterval('n/a', 3746, 3909))
        expected_feats = [
            set(), {
                ((feat_id, 'tagged_match'), False, ((0, 1, iv),)),
                ((feat_id, ''),             False, ((1, 2, iv),))
            },
            set()
        ]

        feats, aliases, classes, tags = ReferenceTables(feature_source, feature_selector, **kwargs).get()

        actual_feats = list(feats.chrom_vectors['I']['.'].array.get_steps(values_only=True))
        self.assertListEqual(actual_feats, expected_feats)
        self.assertDictEqual(aliases, expected_aliases)
        self.assertDictEqual(classes, expected_classes)
        self.assertDictEqual(tags, expected_tags)

    """Does ReferenceTables.get() correctly merge records for discontinuous features matching multiple tagged rules?"""

    def test_ref_tables_tagged_match_merging(self):
        feature_source = {f"{resources}/discontinuous.gff3": ['Name']}

        # All rules match the same root feature
        feature_selector = self.selector_with_template([
            {'Identity': ("UniqueAttr", "child2"), 'Tag': "shared", 'Hierarchy': 1},
            {'Identity': ("ID", "Parent2"),        'Tag': "shared", 'Hierarchy': 2},
            {'Identity': ("ID", "Child2"),         'Tag': "",       'Hierarchy': 3}
        ])

        expected_tags = {'Parent2': {('Parent2', 'shared'), ('Parent2', '')}}
        expected_aliases = {'Parent2': ('Child2Name', 'Parent2Name')}
        expected_classes = {'Parent2': ('NA',)}

        Parent2_iv = IntervalPartialMatch(HTSeq.GenomicInterval('n/a', 19, 30))
        Child2_iv = IntervalPartialMatch(HTSeq.GenomicInterval('n/a', 39, 50))
        expected_feats = [
            set(), {
                (('Parent2', 'shared'), False, ((0, 1, Parent2_iv), (1, 2, Parent2_iv))),
                (('Parent2', ''),       False, ((2, 3, Parent2_iv),)),
            },
            set(), {
                (('Parent2', 'shared'), False, ((0, 1, Child2_iv), (1, 2, Child2_iv))),
                (('Parent2', ''),       False, ((2, 3, Child2_iv),))
            },
            set()
        ]

        feats, aliases, classes, tags = ReferenceTables(feature_source, feature_selector).get()

        stepvec = list(feats.chrom_vectors['I']['.'].array.get_steps(values_only=True))
        self.assertListEqual(stepvec, expected_feats)
        self.assertDictEqual(aliases, expected_aliases)
        self.assertDictEqual(classes, expected_classes)
        self.assertDictEqual(tags, expected_tags)

    """Does SAM_reader._get_decollapsed_filename() create an appropriate filename?"""

    def test_SAM_reader_get_decollapsed_filename(self):
        reader = SAM_reader()
        reader.file = "~/path/to/input/sam_file.sam"

        sam_out = reader._get_decollapsed_filename()

        self.assertEqual(sam_out, "sam_file_decollapsed.sam")

    """Does SAM_reader._read_to_first_aln() correctly identify header lines and write them to the decollapsed file?"""

    def test_SAM_reader_read_thru_header(self):
        reader = SAM_reader(decollapse=True)
        reader._decollapsed_filename = "mock_outfile_name.sam"

        with open(self.short_sam_file, 'rb') as sam_in:
            with patch('builtins.open', mock_open()) as sam_out:
                line = reader._read_to_first_aln(sam_in)

        expected_writelines = [
            call('mock_outfile_name.sam', 'w'),
            call().__enter__(),
            call().writelines(["@SQ	SN:I	LN:21\n"]),
            call().__exit__(None, None, None)
        ]

        sam_out.assert_has_calls(expected_writelines)
        self.assertTrue(len(reader._header_lines) == 1)

    """Does SAM_reader._write_decollapsed_sam() write the correct number of duplicates to the decollapsed file?"""

    def test_SAM_reader_write_decollapsed_sam(self):
        reader = SAM_reader(decollapse=True)
        reader.collapser_type = "tiny-collapse"
        reader._decollapsed_reads = [(b"0_count=5", b"mock line from SAM file")]
        reader._decollapsed_filename = "mock_outfile_name.sam"

        expected_writelines = [
            call('mock_outfile_name.sam', 'ab'),
            call().__enter__(),
            call().writelines([b"mock line from SAM file"] * 5),
            call().__exit__(None, None, None)
        ]

        with patch('builtins.open', mock_open()) as outfile:
            reader._write_decollapsed_sam()

        outfile.assert_has_calls(expected_writelines)
        self.assertTrue(len(reader._decollapsed_reads) == 0)

    """Does SAM_reader._parse_alignments() save lines and write them to the decollapsed file when appropriate?"""

    def test_SAM_reader_parse_alignments_decollapse(self):
        with patch.object(SAM_reader, "_write_decollapsed_sam") as write_fn, \
                patch('tiny.rna.counter.hts_parsing.open', new_callable=mock_open) as mopen:

            reader = SAM_reader(decollapse=True)
            reader._decollapsed_reads = [0] * 99999     # At 100,001, buffer will be written
            reader.file = self.short_sam_file           # File with single alignment

            with open(self.short_sam_file, 'rb') as sam_in:
                self.exhaust_iterator(reader._parse_alignments(sam_in))
                write_fn.assert_not_called()

                # Rewind and add one more alignment to push it over threshold
                sam_in.seek(0)
                self.exhaust_iterator(reader._parse_alignments(sam_in))
                write_fn.assert_called_once()

    """Does SAM_reader report a single read count for non-collapsed SAM records?"""

    def test_SAM_reader_single_readcount_non_collapsed_SAM(self):
        # Read non-collapsed.sam but duplicate its single record twice
        with open(f"{resources}/non-collapsed.sam", 'rb') as f:
            sam_lines = f.readlines()
            sam_lines.extend([sam_lines[1]] * 2)
            mock_file = mock_open(read_data=b''.join(sam_lines))

        with patch('tiny.rna.counter.hts_parsing.open', new=mock_file):
            reader = SAM_reader()
            bundle, read_count = next(reader.bundle_multi_alignments('mock_file'))

        self.assertEqual(bundle[0]['name'], b'NON_COLLAPSED_QNAME')
        self.assertEqual(len(bundle), 3)
        self.assertEqual(read_count, 1)

    """Are decollapsed outputs skipped when non-collapsed SAM files are supplied?"""

    def test_SAM_reader_no_decollapse_non_collapsed_SAM_files(self):
        stdout_capture = io.StringIO()
        with patch.object(SAM_reader, "_write_decollapsed_sam") as write_sam, \
                patch.object(SAM_reader, "_write_header_for_decollapsed_sam") as write_header:

            with contextlib.redirect_stderr(stdout_capture):
                reader = SAM_reader(decollapse=True)
                records = reader.bundle_multi_alignments(f"{resources}/non-collapsed.sam")
                self.exhaust_iterator(records)

        write_sam.assert_not_called()
        write_header.assert_not_called()
        self.assertEqual(reader.collapser_type, None)
        self.assertEqual(stdout_capture.getvalue(),
                         "Alignments do not appear to be derived from a supported collapser input. "
                         "Decollapsed SAM files will therefore not be produced.\n")

    """Does CaseInsensitiveAttrs correctly store, check membership, and retrieve?"""

    def test_CaseInsensitiveAttrs(self):
        def rand_case(string):
            return ''.join([l.upper() if randint(0,1) else l for l in string.lower()])

        cia = CaseInsensitiveAttrs()
        cia["AtTrKeY"] = ("AtTrVaL1", "AtTrVaL2")

        self.assertIn("attrkey", cia)
        self.assertIn(rand_case("attrkey"), cia)

        self.assertEqual(cia['attrkey'], ("AtTrVaL1", "AtTrVaL2"))
        self.assertEqual(cia[rand_case('attrkey')], ("AtTrVaL1", "AtTrVaL2"))

        self.assertEqual(cia.get('attrkey'), ("AtTrVaL1", "AtTrVaL2"))
        self.assertEqual(cia.get(rand_case('attrkey')), ("AtTrVaL1", "AtTrVaL2"))

        self.assertEqual(cia.get(rand_case('attrkey'), None), ("AtTrVaL1", "AtTrVaL2"))
        self.assertEqual(cia.get('badkey', "altval"), "altval")

        self.assertTrue(cia.contains_ident(('attrkey', 'attrval1')))
        self.assertTrue(cia.contains_ident((rand_case('attrkey'), rand_case('attrval2'))))

    """Does CaseInsensitiveAttrs correctly support iteration of original-case keys and values?"""

    def test_CaseInsensitiveAttrs_iteration(self):
        cia = CaseInsensitiveAttrs()

        cia["AtTrKeY"] = ("AtTrVaL1", "AtTrVaL2")
        cia["AtTrKeY2"] = ("AtTrVaL3",)
        cia["AtTrKeY3"] = ("AtTrVaL4", "AtTrVaL5", "AtTrVaL6")

        self.assertListEqual(list(cia.keys()), [
            "AtTrKeY",
            "AtTrKeY2",
            "AtTrKeY3"
        ])
        self.assertListEqual(list(cia.values()), [
            ("AtTrVaL1", "AtTrVaL2"),
            ("AtTrVaL3",),
            ("AtTrVaL4", "AtTrVaL5", "AtTrVaL6")
        ])
        self.assertListEqual(list(cia.items()), [
            ("AtTrKeY", ("AtTrVaL1", "AtTrVaL2")),
            ("AtTrKeY2", ("AtTrVaL3",)),
            ("AtTrKeY3", ("AtTrVaL4", "AtTrVaL5", "AtTrVaL6"))
        ])

    """Does CaseInsensitiveAttrs throw KeyError when there's a case-independent key mismatch on lookup?"""

    def test_CaseInsensitiveAttrs_KeyError(self):
        cia = CaseInsensitiveAttrs()
        cia['attrkey'] = ('N/A',)

        with self.assertRaises(KeyError):
            _ = cia['badkey']

        self.assertEqual(cia.get('badkey'), None)

    """Does CaseInsensitiveAttrs support the setdefault() method?"""

    def test_CaseInsensitiveAttrs_setdefault(self):
        cia = CaseInsensitiveAttrs()
        cia['AtTrKeY'] = ("AtTrVaL1", "AtTrVaL2")

        exists = cia.setdefault('attrkey', ('attrval',))
        dne = cia.setdefault('OtHeRkEy', ('AtTrVaL2',))

        self.assertEqual(exists, ("AtTrVaL1", "AtTrVaL2"))
        self.assertEqual(dne, ('AtTrVaL2',))
        self.assertEqual(cia['otherkey'], ('AtTrVaL2',))
        self.assertEqual(cia['attrkey'], ("AtTrVaL1", "AtTrVaL2"))

    """Does CaseInsensitiveAttrs.contains_ident() properly handle wildcard queries?"""

    def test_CaseInsensitiveAttrs_contains_ident_wildcard(self):
        cia = CaseInsensitiveAttrs()

        cia["AtTrKeY"] = ("AtTrVaL1", "AtTrVaL2")
        cia["AtTrKeY2"] = ("AtTrVaL3",)
        cia["AtTrKeY3"] = ("AtTrVaL4", "AtTrVaL5", "AtTrVaL6")

        self.assertTrue(cia.contains_ident(("attrkey3", "attrval5")))
        self.assertTrue(cia.contains_ident(("attrkey2", Wildcard())))
        self.assertTrue(cia.contains_ident((Wildcard(), "attrval6")))
        self.assertTrue(cia.contains_ident((Wildcard(), Wildcard())))

        self.assertFalse(cia.contains_ident(("attrkey4", "attrval7")))
        self.assertFalse(cia.contains_ident(("attrkey4", Wildcard())))
        self.assertFalse(cia.contains_ident((Wildcard(), "attrval7")))

if __name__ == '__main__':
    unittest.main()<|MERGE_RESOLUTION|>--- conflicted
+++ resolved
@@ -70,13 +70,8 @@
         self.assertEqual(sam_record['chrom'], "I")
         self.assertEqual(sam_record['start'], 15064569)
         self.assertEqual(sam_record['end'], 15064590)
-<<<<<<< HEAD
         self.assertEqual(sam_record['Strand'], False)
         self.assertEqual(sam_record['name'], "0_count=5")
-=======
-        self.assertEqual(sam_record['strand'], '-')
-        self.assertEqual(sam_record['name'], b"0_count=5")
->>>>>>> f7ffabbb
         self.assertEqual(sam_record['seq'], b"CAAGACAGAGCTTCACCGTTC")
         self.assertEqual(sam_record['Length'], 21)
         self.assertEqual(sam_record['nt5end'], 'G')
@@ -100,17 +95,10 @@
                 self.assertEqual(our['chrom'], their.iv.chrom)
                 self.assertEqual(our['start'], their.iv.start)
                 self.assertEqual(our['end'], their.iv.end)
-<<<<<<< HEAD
                 self.assertEqual(our['name'], their.read.name)
                 self.assertEqual(our['nt5end'], chr(their.read.seq[0]))  # See note above
                 self.assertEqual(our['Strand'], helpers.strand_to_bool(their.iv.strand))
                 if our['Strand'] is False:                               # See note above
-=======
-                self.assertEqual(our['name'].decode(), their.read.name)
-                self.assertEqual(our['nt5'], chr(their.read.seq[0]))  # See note above
-                self.assertEqual(our['strand'], their.iv.strand)
-                if our['strand'] == '-':                              # See note above
->>>>>>> f7ffabbb
                     self.assertEqual(our['seq'][::-1].translate(helpers.complement), their.read.seq)
                 else:
                     self.assertEqual(our['seq'], their.read.seq)
