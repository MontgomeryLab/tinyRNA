--- conflicted
+++ resolved
@@ -30,42 +30,24 @@
         # Represents an unparsed Features Sheet row
         # Key is the user-facing column header
         self.csv_feat_row_dict = {
-<<<<<<< HEAD
-            'Select for...':     "Class",
-            'with value...':     "CSR",
-            'Alias by...':       "Alias",
-            'Classify as...':    '',
-            'Hierarchy':         "1",
-            'Strand':            "antisense",
-            "5' End Nucleotide": '"C,G,U"',  # Needs to be double-quoted due to commas
-            'Length':            "all",
-            'Overlap':           "Partial",
-            'Feature Source':    "test_file.gff3"
-=======
             'Key':       "Class",
             'Value':     "CSR",
             'Name':      "Alias",
-            'Tag':       "",
+            'Class':     "",
             'Hierarchy': "1",
             'Strand':    "antisense",
             "nt5end":    '"C,G,U"',  # Needs to be double-quoted due to commas
             'Length':    "all",
             'Overlap':   "Partial",
             'Source':    "test_file.gff3"
->>>>>>> 15882975
         }
 
         # Represents the parsed Features Sheet row above
         # Key is the internal short name
         _row = self.csv_feat_row_dict
         self.parsed_feat_rule = [{
-<<<<<<< HEAD
-            'Identity':  (_row['Select for...'], _row['with value...']),
-            'Class':     _row['Classify as...'],
-=======
             'Identity':  (_row['Key'], _row['Value']),
-            'Tag':       _row['Tag'],
->>>>>>> 15882975
+            'Class':     _row['Class'],
             'Hierarchy': int(_row['Hierarchy']),
             'Strand':    _row['Strand'],
             'nt5end':    _row["nt5end"].upper().translate({ord('U'): 'T'}),
@@ -95,24 +77,6 @@
         }
 
     # === HELPERS ===
-<<<<<<< HEAD
-
-    @staticmethod
-    def csv(type, rows, header=()):
-        if type == "features.csv":
-            header = ['Select for...', 'with value...', 'Alias by...', 'Classify as...', 'Hierarchy',
-                      'Strand', "5' End Nucleotide", 'Length', 'Overlap', 'Feature Source']
-        elif type == "samples.csv":
-            header = ['Input FASTQ Files', 'Sample/Group Name', 'Replicate Number', 'Control', 'Normalization']
-
-        csv_string = io.StringIO()
-        writer = csv.DictWriter(csv_string, fieldnames=header)
-        writer.writeheader()
-        writer.writerows(rows)
-
-        return csv_string.getvalue()
-=======
->>>>>>> 15882975
     
     def get_loaded_samples_row(self, row, exp_file):
         return [{
