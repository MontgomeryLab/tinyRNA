--- conflicted
+++ resolved
@@ -174,22 +174,16 @@
 The tiny-count step produces a variety of outputs
 
 #### Feature Counts
-<<<<<<< HEAD
-Custom Python scripts and HTSeq are used to generate a single table of feature counts that includes columns for each library analyzed. A feature's _Feature ID_ and _Feature Class_ are simply the values of its `ID` and `Class` attributes. Features lacking a Class attribute will be assigned class `_UNKNOWN_`. We have also included a _Feature Name_ column which displays aliases of your choice, as specified in the `alias` key under each GFF listed in your Paths File. If `alias` is set to`ID`, the _Feature Name_ column is left empty.
-
-For example, if your Paths File has a GFF entry which specifies `alias: [sequence_name]`, and the corresponding GFF file has a feature with the following attributes column:
-=======
 Custom Python scripts and HTSeq are used to generate a single table of feature counts which includes each counted library. Each matched feature is represented with the following metadata columns:
 - **_Feature ID_** is determined, in order of preference, by one of the following GFF column 9 attributes: `ID`, `gene_id`, `Parent`. 
 - **_Classifier_** is determined by the rules in your Features Sheet. It is the _Classify as..._ value of each matching rule. Since multiple rules can match a feature, some Feature IDs will be listed multiple times with different classifiers.
-- **_Feature Name_** displays aliases of your choice, as specified in the _Alias by..._ column of the Features Sheet. If _Alias by..._ is set to`ID`, the _Feature Name_ column is left empty.
-
-For example, if your Features Sheet has a rule which specifies _Alias by..._ `sequence_name`, _Classify as..._ `miRNA`, and the GFF entry for this feature has the following attributes column:
->>>>>>> 139ebc1e
+- **_Feature Name_** displays aliases of your choice, as specified in the `alias` key under each GFF listed in your Paths File. If `alias` is set to `ID`, the _Feature Name_ column is left empty.
+
+For example, if your Paths File has a GFF entry which specifies `alias: [sequence_name]`, and the corresponding GFF file has a feature with the following attributes column:
 ```
 ... ID=406904;sequence_name=mir-1,hsa-miR-1; ...
 ```
-The row for this feature in the feature counts table would read:
+And this feature matched a rule in your Features Sheet defining _Classify as..._ `miRNA`, then the entry for this feature in the final counts table would read:
 
 | Feature ID | Classifier | Feature Name     | Group1_rep_1 | Group1_rep_2 | ... |
 |------------|------------|------------------|--------------|--------------|-----|
