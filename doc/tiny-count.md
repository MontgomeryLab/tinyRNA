# Operation Details

## Parameters
For an explanation of tiny-count's parameters in the Run Config and by commandline, see [the parameters documentation](Parameters.md#tiny-count).

## Resuming an End-to-End Analysis
tiny-count offers a variety of options for refining your analysis. You might find that repeat analyses are required while tuning these options to your goals. However, the earlier pipeline steps are resource and time intensive, so it is inconvenient to rerun an end-to-end analysis to test new selection rules. Using the command `tiny recount`, tinyRNA will run the workflow starting at the tiny-count step using inputs from a prior end-to-end run. See the [pipeline resume documentation](Pipeline.md#resuming-a-prior-analysis) for details and prerequesites.

## Running as a Standalone Tool
If you would like to run tiny-count as a standalone tool, not as part of an end-to-end or resumed analysis, you can do so with the command `tiny-count`. The command requires that you specify the paths to your Samples Sheet and Features Sheet, and a filename prefix for outputs. [All other arguments are optional](Parameters.md#full-tiny-count-help-string). You will need to make a copy of your Samples Sheet and modify it so that the `Input FASTQ Files` column instead contains paths to the corresponding SAM files from a prior end-to-end run. SAM files from third party sources are also supported, and can be produced from reads collapsed by tiny-collapse or fastx, or from non-collapsed reads.

>**Important:** reusing the same output filename prefix between standalone runs will result in prior outputs being overwritten.

#### Using Non-collapsed Sequence Alignments
While third-party SAM files from non-collapsed reads are supported, there are some caveats. These files will result in substantially higher resource usage and runtimes; we strongly recommend collapsing prior to alignment. Additionally, the sequence-related stats produced by tiny-count will no longer represent _unique_ sequences. These stats will instead refer to all sequences with unique QNAMEs (that is, multi-alignment bundles still cary a sequence count of 1.)


# Feature Selection
We provide a Features Sheet (`features.csv`) in which you can define selection rules to more accurately capture counts for the small RNAs of interest. The parameters for these rules include attributes commonly used in the classification of small RNAs, such as length, strandedness, and 5' nucleotide.

>**Important**: candidate features do not receive counts if they do not pass the selection process described below

Selection occurs in three stages, with the output of each stage as input to the next:
1. Features are matched to rules based on their attributes defined in GFF files
2. At each alignment locus, overlapping features are selected based on the overlap requirements of their matched rules. Selected features are sorted by hierarchy value so that smaller values take precedence in the next stage.
3. Finally, features are selected for read assignment based on the small RNA attributes of the alignment locus. Once reads are assigned to a feature, they are excluded from matches with larger hierarchy values.
 
## Stage 1: Feature Attribute Parameters
<<<<<<< HEAD
| _features.csv columns:_ | Select for... | with value... | Tag | Source Filter | Type Filter |
|-------------------------|---------------|---------------|-----|---------------|-------------|
=======
| _features.csv columns:_ | Select for... | with value... | Classify as... |
|-------------------------|---------------|---------------|----------------|
>>>>>>> 2a2c4bdf

Each feature's column 9 attributes are searched for the key-value combinations defined in the `Select for...` and `with value...` columns. These matches are then filtered based on their source (GFF column 2) and type (GFF column 3) according to the corresponding rule's `Source Filter`, and `Type Filter`. Features, and the rules they matched, are retained for later evaluation at alignment loci in Stages 2 and 3.

#### Source and Type Filters
These are inclusive filters, meaning a feature's source/type must match one of the values in these columns to pass Stage 1 selection. If these fields are left empty, or any wildcard value is used, then the feature's source/type is not evaluated.

#### Feature Classification
You can optionally specify a classifier for each rule. These classifiers are later used to group and label counts in class-related plots. Features that match rules with a classifier are counted separately; the classifier becomes part of the feature's ID to create a distinct "sub-feature", and these sub-features continue to be treated as distinct in downstream DGE analysis. Classified features receive counts exclusively from the rule(s) which hold the same `Classify as...` value. Counts from multiple rules can be pooled by using the same classifier. In the final counts table, this value is displayed in the Classifier column of features matching the rule, and each feature-classifier pair is shown on its own row.

#### Value Lists
Attribute keys are allowed to have multiple comma separated values, and these values are treated as a list; only one of the listed values needs to match the `with value...` to be considered a valid match to the rule. For example, if a rule contained `Class` and `WAGO` in these columns, then a feature with attributes `... ;Class=CSR,WAGO; ...` would be considered a match for the rule. Value lists can also be used in the `Source/Type Filter` fields.

>**Tip**: The rules defined in your Features Sheet are case-insensitive. You do not need to match the capitalization of your target attributes.

#### Wildcard Support
Wildcard values (`all`, `*`, or an empty cell) can be used in the `Select for...`, `with value...`, `Source Filter`, and `Type Filter` fields. With this functionality you can evaluate features for the presence of an attribute key without regarding its values, or you can check all attribute keys for the presence of a specific value, or you can skip Stage 1 selection altogether to permit the evaluation of the complete feature set in Stage 2. In the later case, feature-rule matching pairs still serve as the basis for selection; each rule still applies only to its matching subset from previous Stages.

## Stage 2: Overlap and Hierarchy Parameters
| _features.csv columns:_ | Hierarchy | Overlap |
|-------------------------|-----------|---------|

Features overlapping a read alignment are selected based on their overlap characteristics. These matches are then sorted by hierarchy value before proceeding to Stage 3.

### Overlap
This column allows you to specify the extent of overlap required for candidate feature selection:
- `partial`: alignment overlaps feature by at least one base
- `full`: alignment does not extend beyond either terminus of the feature
- `exact`: alignment termini are equal to the feature's
- `anchored`: alignment's start and/or end is equal to the feature's
- `5' anchored`: alignment's 5' end is equal to the corresponding terminus of the feature
- `3' anchored`: alignment's 3' end is equal to the corresponding terminus of the feature

In order to be a candidate, a feature must match a rule in Stage 1, reside on the same chromosome as the alignment, and must overlap the alignment by at least 1 nucleotide.

#### Strandedness and the Overlap Selector
A feature does not have to be on the same strand as the alignment in order to be a candidate. See the [Strand](#strand) section in Stage 3 for selection by strand. Unstranded features will have `5' anchored` and `3' anchored` overlap selectors downgraded to `anchored` selectors. Alignments overlapping these features are evaluated for shared start and/or end coordinates, but 5'/3' ends are not distinguished.

#### Selector Demonstration

The following diagrams demonstrate the strand semantics of these interval selectors. The first two options show separate illustrations for features on each strand for emphasis. All matches shown in the remaining three options apply to features on either strand.
![3'_anchored_5'_anchored](../images/3'_anchored_5'_anchored_interval.png)
![Full_Exact_Partial](../images/full_exact_partial_interval.png)

### Hierarchy
Each rule must be assigned a hierarchy value. This value is used to sort Stage 2 matches so that matches with smaller hierarchy values take precedence in Stage 3.
- Each feature can have multiple hierarchy values if it matched more than one rule during Stage 1 selection
- Multiple rules are allowed to share the same value

>**Important:**
Let's take a step back. What exactly is the product of selection here? Not just a feature, but a feature _and_ a rule it had matched during Stage 1 selection. This is an important distinction because in Stage 3, only the **selected rule(s)** will be used to determine if the corresponding feature is an appropriate assignment based on the alignment's attributes.

You can use larger hierarchy values to exclude features that are not of interest.

>**Example:** suppose you have a miRNA locus embedded within a coding gene locus (within an intron for example). By assigning a hierarchy of 1 to miRNA and a hierarchy of 2 to coding genes, all small RNA counts from sequences matching to the miRNA would be excluded from total counts for the coding gene. Reversing the hierarchy such that miRNA had a hierarchy of 2 and coding genes had a hierarchy of 1 would instead exclude reads from sequences matching to the coding gene from total counts for the miRNA. If a hierarchy of 1 was assigned to both miRNAs and coding genes, counts for sequences matching both features would be split between them.

## Stage 3: Alignment Attribute Parameters
| _features.csv columns:_ | Strand | 5' End Nucleotide | Length |
|-------------------------|--------|-------------------|--------|

The final stage of selection is concerned with the small RNA attributes of each alignment locus. Candidates are evaluated in order of hierarchy value where smaller values take precedence. Once a match has been found, reads are excluded from remaining candidates with larger hierarchy values.

### Strand
This selector defines requirements for the alignment's strand relative to the feature's strand. Here, sense and antisense don't refer to the feature's or alignment's strand alone, but rather whether the alignment is sense/antisense to the feature.
- `sense`: the alignment strand must match the feature's strand for a match
- `antisense`: the alignment strand must not match the feature's strand for a match
- `both`: strand is not evaluated

#### Unstranded Features
These features will match all strand selectors regardless of the alignment's strand.


### 5' End Nucleotide and Length
| Parameter  | Single | List | Range | Wildcard |
|------------|:------:|:----:|:-----:|:--------:|
| 5' end nt  |   ✓    |  ✓   |       |    ✓     |
| Length     |   ✓    |  ✓   |   ✓   |    ✓     |

Examples:
- **Single**: `G` or `22`
- **List**: `C,G,U` or `25, 26` (spaces do not matter)
- **Range**: `20-25`
- **Wildcard**: `all`
- **Mixed**: `19, 21-23, 25-30`

>**Tip:** you may specify U and T bases in your rules. Uracil bases will be converted to thymine when your Features Sheet is loaded. N bases are also allowed.

## Count Normalization
Small RNA reads passing selection will receive a normalized count increment. By default, read counts are normalized twice before being assigned to a feature. The second normalization step can be disabled in `run_config.yml` if desired. Counts for each small RNA sequence are divided: 
1. By the number of loci it aligns to in the genome.
2. By the number of _selected_ features for each of its alignments.

## The Details
You may encounter the following cases when you have more than one unique GFF file listed in your Paths File:
- If a feature is defined in one GFF file, then again in another but with differing attributes, rule and alias matches will be merged for the feature
- If a feature is defined in one GFF file, then again but with a different `alias` parameter, then all unique aliases are retained for the feature and listed in its `Feature Name` column.

Discontinuous features and feature filtering support:
- Discontinuous features are supported (as defined by the `Parent` attribute key, or by a shared `ID`/`gene_id` attribute value). Rule and alias matches of descendents are merged with the root parent's.
- If a feature contains both `ID` and `gene_id` attributes, only the value of `ID` is used as the feature's ID.
- If a filtered feature breaks a feature lineage (that is, features chained via the `Parent` attribute), then the highest non-filtered ancestor is designated the root parent. The lineage is maintained transparently but the filtered feature does not contribute to the domains of selection. A feature is considered "filtered" when it fails to match a rule's `Source Filter` **and** `Type Filter`<|MERGE_RESOLUTION|>--- conflicted
+++ resolved
@@ -26,21 +26,16 @@
 3. Finally, features are selected for read assignment based on the small RNA attributes of the alignment locus. Once reads are assigned to a feature, they are excluded from matches with larger hierarchy values.
  
 ## Stage 1: Feature Attribute Parameters
-<<<<<<< HEAD
-| _features.csv columns:_ | Select for... | with value... | Tag | Source Filter | Type Filter |
-|-------------------------|---------------|---------------|-----|---------------|-------------|
-=======
-| _features.csv columns:_ | Select for... | with value... | Classify as... |
-|-------------------------|---------------|---------------|----------------|
->>>>>>> 2a2c4bdf
+| _features.csv columns:_ | Select for... | with value... | Classify as... | Source Filter | Type Filter |
+|-------------------------|---------------|---------------|----------------|---------------|-------------|
 
 Each feature's column 9 attributes are searched for the key-value combinations defined in the `Select for...` and `with value...` columns. These matches are then filtered based on their source (GFF column 2) and type (GFF column 3) according to the corresponding rule's `Source Filter`, and `Type Filter`. Features, and the rules they matched, are retained for later evaluation at alignment loci in Stages 2 and 3.
 
+#### Feature Classification
+You can optionally specify a classifier for each rule. These classifiers are later used to group and label counts in class-related plots. Features that match rules with a classifier are counted separately; the classifier becomes part of the feature's ID to create a distinct "sub-feature", and these sub-features continue to be treated as distinct in downstream DGE analysis. Classified features receive counts exclusively from the rule(s) which hold the same `Classify as...` value. Counts from multiple rules can be pooled by using the same classifier. In the final counts table, this value is displayed in the Classifier column of features matching the rule, and each feature-classifier pair is shown on its own row.
+
 #### Source and Type Filters
 These are inclusive filters, meaning a feature's source/type must match one of the values in these columns to pass Stage 1 selection. If these fields are left empty, or any wildcard value is used, then the feature's source/type is not evaluated.
-
-#### Feature Classification
-You can optionally specify a classifier for each rule. These classifiers are later used to group and label counts in class-related plots. Features that match rules with a classifier are counted separately; the classifier becomes part of the feature's ID to create a distinct "sub-feature", and these sub-features continue to be treated as distinct in downstream DGE analysis. Classified features receive counts exclusively from the rule(s) which hold the same `Classify as...` value. Counts from multiple rules can be pooled by using the same classifier. In the final counts table, this value is displayed in the Classifier column of features matching the rule, and each feature-classifier pair is shown on its own row.
 
 #### Value Lists
 Attribute keys are allowed to have multiple comma separated values, and these values are treated as a list; only one of the listed values needs to match the `with value...` to be considered a valid match to the rule. For example, if a rule contained `Class` and `WAGO` in these columns, then a feature with attributes `... ;Class=CSR,WAGO; ...` would be considered a match for the rule. Value lists can also be used in the `Source/Type Filter` fields.
