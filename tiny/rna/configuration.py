--- conflicted
+++ resolved
@@ -324,7 +324,7 @@
             genomes=self.paths['reference_genome_files'],
             alignments=None  # Used in tiny-count standalone runs
         ).validate()
-
+    
     def execute_post_run_tasks(self, return_code):
         if self['run_bowtie_build']:
             self.verify_bowtie_build_outputs()
@@ -583,12 +583,7 @@
         "Features Sheet": OrderedDict({
            "Select for...":     "Key",
            "with value...":     "Value",
-<<<<<<< HEAD
-           "Tag":               "Tag",
-=======
-           "Alias by...":       "Name",
            "Classify as...":    "Class",
->>>>>>> 139ebc1e
            "Hierarchy":         "Hierarchy",
            "Strand":            "Strand",
            "5' End Nucleotide": "nt5end",
@@ -630,15 +625,11 @@
         # The expected header values
         doc_reference = self.tinyrna_sheet_fields[self.doctype]
         expected = {key.lower() for key in doc_reference.keys()}
-<<<<<<< HEAD
-=======
-        read_vals = {val.lower() for val in header.values() if val is not None}
-        self.check_backward_compatibility(read_vals)
->>>>>>> 139ebc1e
 
         # The header values that were read
         read_vals = {val.lower() for key, val in header.items() if None not in (key, val)}
         read_vals.update(val.lower() for val in header.get(None, ()))  # Extra headers
+        self.check_backward_compatibility(read_vals)
 
         # Find differences between actual and expected headers
         unknown = {col_name for col_name in read_vals if col_name not in expected}
