--- conflicted
+++ resolved
@@ -10,12 +10,8 @@
 from pkg_resources import resource_filename
 from collections import Counter, OrderedDict
 from datetime import datetime
-<<<<<<< HEAD
 from typing import Union, Any, Optional
-=======
-from typing import Union, Any
 from glob import glob
->>>>>>> 15882975
 
 from tiny.rna.counter.validation import GFFValidator
 
@@ -208,7 +204,7 @@
             for key in single:
                 if not self.paths[key] and key not in required: continue
                 self[key] = to_cwl_file_class(self.paths[key])
-    
+
             # Lists of path strings
             for key in groups:
                 self[key] = [
@@ -220,21 +216,10 @@
             msg += "\n\t" + e.filename
             sys.exit(msg)
 
-<<<<<<< HEAD
         # Path strings that do not need to be converted to CWL File objects
         for file_string in ['run_directory', 'tmp_directory', 'ebwt']:
             path = self.paths[file_string]
             self[file_string] = self.paths.from_here(path) if path else None
-=======
-        # Configurations that need to be converted from string to a CWL File object
-        self['samples_csv'] = to_cwl_file_class(self.paths['samples_csv'])
-        self['features_csv'] = to_cwl_file_class(self.paths['features_csv'])
-        self['reference_genome_files'] = [
-            to_cwl_file_class(genome)
-            for genome in self.paths['reference_genome_files']
-            if genome is not None
-        ]
->>>>>>> 15882975
 
     def process_samples_sheet(self):
         samples_sheet_path = self.paths.from_here(self['samples_csv']['path'])
@@ -247,30 +232,12 @@
         self['in_fq'] = [self.cwl_file(fq, verify=False) for fq in samples_sheet.fastq_files]
         self['fastp_report_titles'] = [f"{g}_rep_{r}" for g, r in samples_sheet.groups_reps]
 
-<<<<<<< HEAD
-    def process_feature_sheet(self):
-        # Configuration doesn't currently do anything with Feature Sheet contents
+    def process_features_sheet(self):
+        # Configuration doesn't currently do anything with Features Sheet contents
         return
 
     def setup_file_groups(self):
         """Configuration keys that represent lists of files"""
-=======
-    def process_features_sheet(self):
-        features_sheet = self.paths.from_here(self['features_csv']['path'])
-        features_sheet_dir = os.path.dirname(features_sheet)
-
-        csv_reader = CSVReader(features_sheet, "Features Sheet")
-        for row in csv_reader.rows():
-            gff_file = self.from_here(row['Source'], origin=features_sheet_dir)
-            try:
-                self.append_if_absent('gff_files', self.cwl_file(gff_file))
-            except FileNotFoundError:
-                row_num = csv_reader.row_num
-                sys.exit("The GFF file on line %d of your Features Sheet was not found:\n%s" % (row_num, gff_file))
-
-    def setup_per_file(self):
-        """Per-library settings lists to be populated by entries from samples_csv"""
->>>>>>> 15882975
 
         self.set_default_dict({per_file_setting_key: [] for per_file_setting_key in
             ['in_fq', 'sample_basenames', 'gff_files', 'fastp_report_titles']
@@ -370,7 +337,7 @@
             genomes=self.paths['reference_genome_files'],
             alignments=None  # Used in tiny-count standalone runs
         ).validate()
-    
+
     def execute_post_run_tasks(self, return_code):
         if self['run_bowtie_build']:
             self.verify_bowtie_build_outputs()
