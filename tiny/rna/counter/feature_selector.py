import itertools
import HTSeq
import re

from collections import defaultdict, Counter
from typing import List, Tuple, Dict, Set

from .hts_parsing import Alignment
from .statistics import LibraryStats

# Type aliases for human readability
IntervalFeatures = Tuple[int, int, Set[str]]  # A set of features associated with an interval

# Global indexes for Hits produced by choose_identity()
RANK, RULE, FEAT = 0, 1, 2


class FeatureSelector:
    """Performs hierarchical selection given a set of candidate features for a locus

    Two sources of data serve as targets for selection: feature attributes (sourced from
    input GFF files), and sequence attributes (sourced from input SAM files).

    The first round of selection is performed against each candidate feature's attributes.
    The target for this stage is feature attribute key-value pairs, referred to here as Identities.
    A candidate may match multiple identities. Each match is referred to as a Hit. If more
    than one Hit is produced, elimination is performed using each Hit's hierarchy/rank value.
    Hits are tuples for performance reasons, and are of the format:
        (hierarchy, rule, feature_id)

    If more than one hit remains following first round selection, a second round of selection
    is performed against sequence attributes: strand, 5' end nucleotide, and length. Rules for
    5' end nucleotides support lists (e.g. C,G,U) and wildcards (e.g. "all"). Rules for length
    support lists, wildcards, and ranges (i.e. 20-27) which may be intermixed in the same rule.
    Lengths may be specified as "strict", meaning that the feature must be completely contained
    by the alignment interval.
    """

    attributes = {}
    intervals = {}

<<<<<<< HEAD
    def __init__(self, rules: List[dict], reference_table: Dict, libstats: 'LibraryStats', diags=False):
=======
    def __init__(self, rules: List[dict], reference_table: Dict, intervals: Dict):
>>>>>>> 1aa8d580
        FeatureSelector.attributes = reference_table
        FeatureSelector.intervals = intervals
        self.rules_table = sorted(rules, key=lambda x: x['Hierarchy'])
        self.build_selectors()

        # Inverted ident rules: (Attrib Key, Attrib Val) as key, [associated rules] as val
        inverted_identities = defaultdict(list)
        for i, rule in enumerate(self.rules_table):
            inverted_identities[rule['Identity']].append(i)
        self.inv_ident = dict(inverted_identities)

        self.set_stats_collectors(libstats, diags)

    def choose(self, feat_list: List[IntervalFeatures], alignment: 'Alignment') -> set:
        # Perform hierarchy-based first round of selection for identities
        finalists = self.choose_identities(feat_list, alignment.iv)
        if not finalists: return set()

        read_aln_attrs = {
            'Strand': (alignment.iv.strand,),
            'nt5end': alignment.read.nt5,
            'Length': len(alignment.read)
        }

        eliminated = set()
        for selector, read in read_aln_attrs.items():
            for hit in finalists:
                if selector == "Strand":
                    feat_strand = FeatureSelector.intervals[hit[FEAT]].strand
                    read = (read[0], feat_strand)
                if read not in self.rules_table[hit[RULE]][selector]:
                    eliminated.add(hit)
                    if self.report_eliminations:
<<<<<<< HEAD
                        feat_class = FeatureSelector.attributes[hit[FEAT]][0][1][0]
                        self.elim_stats[feat_class][f"{step}={read}"] += 1
=======
                        feat_class = self.attributes[hit[FEAT]][0][1][0]
                        self.elim_stats[feat_class][f"{selector}={read}"] += 1
>>>>>>> 1aa8d580

            finalists -= eliminated
            eliminated.clear()

            if not finalists: return set()

        # Remaining finalists have passed all filters
        return {choice[FEAT] for choice in finalists}

    @staticmethod
    def is_perfect_iv_match(feat_start, feat_end, aln_iv):
        # Only accept perfect interval matches for rules requiring such
        return feat_start <= aln_iv.start and feat_end >= aln_iv.end

    def choose_identities(self, feats_list: List[IntervalFeatures], aln_iv: 'HTSeq.GenomicInterval'):
        """Performs the initial selection on the basis of identity rules: attribute (key, value)

        Feature candidates are supplied to this function via feats_list. This is a list
        of tuples, each representing features associated with an in interval which
        overlapped the alignment interval. The interval in this tuple may be a partial
        (incomplete) overlap with the alignment.

        The list of IntervalFeatures takes the following form:
            [(iv_A_start, iv_A_end, {features, associated, with, iv_A, ... }),
             (iv_B_start, iv_B_end, {features, associated, with, iv_B, ... }), ... ]
            Where iv_A and iv_B overlap aln_iv by at least 1 base

        Args:
            feats_list: a list of tuples, each representing features associated with
                an interval which overlapped the alignment interval. See above.
            aln_iv: the GenomicInterval of the alignment to which we are trying to
                assign features.

        Returns:

        """

        finalists, identity_hits = set(), list()
        start, end, features = 0, 1, 2  # IntervalFeatures tuple indexes

        for iv_feats in feats_list:
            # Check for perfect interval match only once per IntervalFeatures
            perfect_iv_match = self.is_perfect_iv_match(iv_feats[start], iv_feats[end], aln_iv)
            for feat in iv_feats[features]:
                for attrib in FeatureSelector.attributes[feat]:
                    # If multiple values are associated with the attribute key, create their key/value products
                    for feat_ident in itertools.product([attrib[0]], attrib[1]):
                        try:
                            # Check if rules are defined for this feature identity
                            for rule in self.inv_ident[feat_ident]:
                                if not perfect_iv_match and self.rules_table[rule]['Strict']:
                                    continue
                                identity_hits.append((self.rules_table[rule]['Hierarchy'], rule, feat))
                        except KeyError:
                            pass
        # -> identity_hits: [(hierarchy, rule, feature), ...]

        self.phase1_candidates.update(hit[FEAT] for hit in identity_hits)

        # Only one feature matched only one rule
        if len(identity_hits) == 1:
            finalists.add(identity_hits[0])
        # Perform any possible hierarchy-based eliminations
        elif len(identity_hits) > 1:
            uniq_ranks = {hit[RANK] for hit in identity_hits}

            if len(identity_hits) == len(uniq_ranks):
                finalists.add(min(identity_hits, key=lambda x: x[RANK]))
            else:
                # Two or more hits share the same hierarchy.
                min_rank = min(uniq_ranks)
                finalists.update(hit for hit in identity_hits if hit[RANK] == min_rank)

        return finalists

    def build_selectors(self):
        """Builds single/list/range/wildcard membership-matching selectors."""

        selector_builders = {"Strand": StrandMatch, "nt5end": NtMatch, "Length": NumericalMatch}
        for row in self.rules_table:
            for selector, build_fn in selector_builders.items():
                defn = row[selector]
                if type(defn) is str and any([wc in defn.lower() for wc in ['all', 'both']]):
                    row[selector] = Wildcard()
                else:
                    row[selector] = build_fn(defn)

    def set_stats_collectors(self, libstats: 'LibraryStats', diags: bool):
        """Enables diagnostic reporting for eliminations made in selection phase 2"""

        self.phase1_candidates = libstats.identity_roster
        if diags:
            self.elim_stats = libstats.selection_diags
            self.report_eliminations = diags

    @classmethod
    def get_hit_indexes(cls):
        """Hits are stored as tuples for performance. This returns a human friendly index map for the tuple."""
        return RANK, RULE, FEAT


class Wildcard:
    @staticmethod
    def __contains__(x): return True
    def __repr__(self): return "all"


class StrandMatch:
    """Evaluates BOTH the alignment's strand and the feature's strand for a match

    If sense: alignment's strand == feature strand for a match
    If antisense: alignment's strand != feature strand for a match
    """
    def __init__(self, strand):
        self.strand = strand.lower()
        self.select = (self.strand == 'sense')

    def __contains__(self, x):
        return self.select == (x[0] == x[1])

    def __repr__(self): return str(self.strand)


class NtMatch(tuple):
    """For evaluating a single nucleotide against a list of desired bases"""

    def __new__(cls, nts):
        nts = nts.split(',')
        return super().__new__(cls, map(lambda x: x.strip().upper(), nts))


class NumericalMatch(frozenset):
    """For evaluating sequence length against a list and/or range of desired values"""

    def __new__(cls, lengths):
        # Supports intermixed lists and ranges
        rule, lengths = lengths.split(','), []
        for piece in rule:
            if '-' in piece:
                for lo, hi in re.findall(r"(\d+)-(\d+)", piece):
                    lengths.extend([*range(int(lo), int(hi) + 1)])
            else:
                lengths.append(int(piece))

        return super().__new__(cls, lengths)<|MERGE_RESOLUTION|>--- conflicted
+++ resolved
@@ -3,7 +3,7 @@
 import re
 
 from collections import defaultdict, Counter
-from typing import List, Tuple, Dict, Set
+from typing import List, Tuple, FrozenSet, Dict, Set
 
 from .hts_parsing import Alignment
 from .statistics import LibraryStats
@@ -39,11 +39,7 @@
     attributes = {}
     intervals = {}
 
-<<<<<<< HEAD
-    def __init__(self, rules: List[dict], reference_table: Dict, libstats: 'LibraryStats', diags=False):
-=======
-    def __init__(self, rules: List[dict], reference_table: Dict, intervals: Dict):
->>>>>>> 1aa8d580
+    def __init__(self, rules: List[dict], reference_table: Dict, intervals: Dict, libstats: 'LibraryStats', diags=False):
         FeatureSelector.attributes = reference_table
         FeatureSelector.intervals = intervals
         self.rules_table = sorted(rules, key=lambda x: x['Hierarchy'])
@@ -77,13 +73,8 @@
                 if read not in self.rules_table[hit[RULE]][selector]:
                     eliminated.add(hit)
                     if self.report_eliminations:
-<<<<<<< HEAD
                         feat_class = FeatureSelector.attributes[hit[FEAT]][0][1][0]
-                        self.elim_stats[feat_class][f"{step}={read}"] += 1
-=======
-                        feat_class = self.attributes[hit[FEAT]][0][1][0]
                         self.elim_stats[feat_class][f"{selector}={read}"] += 1
->>>>>>> 1aa8d580
 
             finalists -= eliminated
             eliminated.clear()
@@ -171,7 +162,7 @@
                 else:
                     row[selector] = build_fn(defn)
 
-    def set_stats_collectors(self, libstats: 'LibraryStats', diags: bool):
+    def set_stats_collectors(self, libstats: 'LibraryStats', diags=False):
         """Enables diagnostic reporting for eliminations made in selection phase 2"""
 
         self.phase1_candidates = libstats.identity_roster
