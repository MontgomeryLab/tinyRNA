import HTSeq
import sys
import os
import re

from line_profiler_pycharm import profile

from collections import Counter, defaultdict
<<<<<<< HEAD
from typing import Tuple, List, Dict, Union, Set
=======
from typing import Tuple, List, Dict, Iterator
>>>>>>> c054c883

from tiny.rna.util import report_execution_time

# For parse_GFF_attribute_string()
_re_attr_main = re.compile(r"\s*([^\s=]+)[\s=]+(.*)")
_re_attr_empty = re.compile(r"^\s*$")

# For Alignment
complement = {ord('A'): 'T', ord('T'): 'A', ord('G'): 'C', ord('C'): 'G'}

<<<<<<< HEAD
class Alignment:
    """The data structure in which parsed SAM alignments are stored.

    Strand-non-specific 5' end nucleotide is stored for efficient lookup. This
    allows us to skip performing full reverse complement of sequences aligned
    to the antisense strand.
    """

    def __init__(self, iv, name, seq):
        nt5 = complement[seq[-1]] if iv.strand == '-' else chr(seq[0])
        self.read = Sequence(name, seq, nt5)
        self.iv = iv

    def __repr__(self):
        return f"<Alignment Object: Read '{self.read.name}' aligned to {self.iv}>"

class Sequence:
    def __init__(self, name, seq, nt5):
        self.name = name
        self.len = len(seq)
        self.seq = seq
        self.nt5 = nt5

    def __repr__(self):
        return f"<Sequence Object: '{self.name}', {self.seq} ({self.len} bases)>"

    def __len__(self):
        return self.len


def read_SAM(file):
    """A minimal SAM parser which only handles data relevant to the workflow, for performance."""
=======

def read_SAM(file) -> Iterator[dict]:
    """A minimal SAM reader that bundles multiple-alignments and only parses data relevant to the workflow"""
>>>>>>> c054c883

    with open(file, 'rb') as f:
        line = f.readline()

        # Skip headers
        while line[0] == ord('@'):
            line = f.readline()

        # Bundle multiple alignments by name
        aln_iter = iter(parse_alignments(f, line))
        bundle = [next(aln_iter)]
        for aln in aln_iter:
            if aln['name'] != bundle[0]['name']:
                yield bundle
                bundle = [aln]
            else:
                bundle.append(aln)
        yield bundle

<<<<<<< HEAD
            # Note: we assume sRNA sequencing data is NOT reversely stranded
            strand = "+" if (int(cols[1]) & 16) else "-"
            chrom = cols[2].decode('utf-8')
            name = cols[0].decode('utf-8')
            start = int(cols[3]) - 1
            seq = cols[9]
=======
>>>>>>> c054c883

def parse_alignments(f, line):

    while line:
        cols = line.split(b'\t')
        line = f.readline()

        start = int(cols[3]) - 1
        seq = cols[9]
        length = len(seq)

        # Note: we assume sRNA sequencing data is NOT reversely stranded
        if (int(cols[1]) & 16):
            strand = '-'
            nt5 = complement[seq[-1]]
        else:
            strand = '+'
            nt5 = chr(seq[0])

        yield {
            "name": cols[0].decode('utf-8'),
            "len": length,
            "seq": seq,
            "nt5": nt5,
            "chrom": cols[2].decode('utf-8'),
            "start": start,
            "end": start + length,
            "strand": strand
        }


def infer_strandedness(sam_file: str, intervals: dict) -> str:
    """Infers strandedness from a sample SAM file and intervals from a parsed GFF file

    Credit: this technique is an adaptation of those in RSeQC's infer_experiment.py.
    It has been modified to accept a GFF reference file rather than a BED file,
    and to use HTSeq rather than bx-python.

    Args:
        sam_file: the path of the SAM file to evaluate
        intervals: the intervals instance attribute of ReferenceTables, populated by .get()
    """

    unstranded = HTSeq.GenomicArrayOfSets("auto", stranded=False)

    for orig_iv in intervals.values():
        iv_convert = orig_iv.copy()
        iv_convert.strand = '.'
        unstranded[iv_convert] = orig_iv.strand

    # Assumes read_SAM() defaults to non-reverse strandedness
    sample_read = read_SAM(sam_file)
    gff_sam_map = Counter()
    for count in range(1, 20000):
        try:
            rec = next(sample_read)
            strandless = HTSeq.GenomicInterval(rec['chrom'], rec['start'], rec['end'])
            sam_strand = rec['strand']
            gff_strand = ':'.join(unstranded[strandless].get_steps())
            gff_sam_map[sam_strand + gff_strand] += 1
        except StopIteration:
            break

    non_rev = (gff_sam_map['++'] + gff_sam_map['--']) / sum(gff_sam_map.values())
    reverse = (gff_sam_map['+-'] + gff_sam_map['-+']) / sum(gff_sam_map.values())
    unknown = 1 - reverse - non_rev

    if reverse > non_rev: return "reverse"
    else: return "non-reverse"


def parse_GFF_attribute_string(attrStr, extra_return_first_value=False):
    """Parses a GFF attribute string and returns it as a dictionary.

    This is a slight modification of the same method found in HTSeq.features.
    It has been adapted to parse comma separated attribute values as separate values.
    Values are stored in a set for ease of handling in ReferenceTables and because
    duplicate values don't make sense in this context.

    Per the original HTSeq docstring:
        "If 'extra_return_first_value' is set, a pair is returned: the dictionary
        and the value of the first attribute. This might be useful if this is the
        ID."
    """

    attribute_dict = {}
    first_val = "_unnamed_"
    for i, attr in enumerate(HTSeq._HTSeq.quotesafe_split(attrStr.rstrip().encode())):
        attr = attr.decode()
        if _re_attr_empty.match(attr):
            continue
        if attr.count('"') not in (0, 2):
            raise ValueError(
                "The attribute string seems to contain mismatched  quotes.")
        mo = _re_attr_main.match(attr)
        if not mo:
            raise ValueError("Failure parsing GFF attribute line")
        key = mo.group(1)
        val = mo.group(2)
        if val.startswith('"') and val.endswith('"'):
            val = val[1:-1]
        # Modification: allow for comma separated attribute values
        attribute_dict[sys.intern(key)] = {sys.intern(val)} \
            if ',' not in val \
            else set(c.strip() for c in val.split(','))
        if extra_return_first_value and i == 0:
            first_val = val
    if extra_return_first_value:
        return attribute_dict, first_val
    else:
        return attribute_dict


class ReferenceTables:
<<<<<<< HEAD
    """A GFF parser which builds feature, identity, and alias tables, with intelligent appends

    Features may be defined by multiple GFF files. If multiple files offer different identities for
    the same feature, the unique among those attribute keys and values are merged with the record.
    If multiple aliases (or Name Attributes, per the Features Sheet) are defined for a feature, the
    unique among those names are appended. Each GFF file defined in the Features Sheet is parsed only
    once regardless of the number of Name Attributes associated with it.

    Features which define a Parent or share an ID attribute are treated as discontinuous features.
    In these cases the root ancestor feature receives merged identities, intervals, and aliases.
=======
    """A GFF parser which builds feature, alias, and class reference tables

    Discontinuous features are supported, and comma-separated attribute values (GFF3 column 9)
    are treated as separate values. Multiple GFF3 files may define the same feature; only the
    unique and relevant definitions are retained. Each GFF file defined in the Features Sheet
    is parsed only once regardless of the number of Name Attributes associated with it.

    Features which define a Parent or share an ID attribute are treated as discontinuous features.
    In these cases the root ancestor feature receives merged match-tuples, classes, and aliases.
>>>>>>> c054c883
    Children of the root ancestor are otherwise not stored in the reference tables.

    Match-tuples are created for each Features Sheet rule which matches a feature's attributes.
    They are structured as (rank, rule, strict). "Rank" is the heirarchy value of the matching
    rule, "rule" is the index of that rule in FeatureSelector's rules table, and "strict" is a
    boolean representing whether a strict alignment overlap is required for a match.

    Source and type filters allow the user to define acceptable values for columns 2 and 3 of the
    GFF, respectively. These filters are inclusive (only rows with matching values are parsed),
    and behave as a logical AND if both are defined. Empty filter lists allow all matches.
    Feature lineage is preserved even for filtered features; for these cases, the root ancestor
    is considered to be the highest unfiltered feature in the lineage.
    """

    source_filter = []
    type_filter = []

<<<<<<< HEAD
    def __init__(self, gff_files: Dict[str, list], rules: List[dict], **kwargs):
        self.gff_files = gff_files
        self._set_filters(**kwargs)
        self.all_features = kwargs['all_features']
        self.attrs_of_interest = defaultdict(set)
        for rule in rules:
            self.attrs_of_interest[rule['Identity'][0]].add(rule['Identity'][1])

        self.feats = HTSeq.GenomicArrayOfSets("auto", stranded=True)
        self.ident, self.alias = defaultdict(lambda: defaultdict(set)), defaultdict(set)
        self.classes, self.parents, self.filtered = {}, {}, set()
        self.intervals = defaultdict(list)
        self.classes = defaultdict(set)
=======
    def __init__(self, gff_files: Dict[str, list], feature_selector, **kwargs):
        self.all_features = kwargs.get('all_features', False)
        self.inv_ident = feature_selector.inv_ident
        self.rules = feature_selector.rules_table
        self._set_filters(**kwargs)
        self.gff_files = gff_files

        self.feats = HTSeq.GenomicArrayOfSets("auto", stranded=True)
        self.parents, self.filtered = {}, set()
        self.intervals = defaultdict(list)
        self.matches = defaultdict(set)
        self.classes = defaultdict(set)
        self.alias = defaultdict(set)
>>>>>>> c054c883

        # Patch the GFF attribute parser to support comma separated attribute value lists
        setattr(HTSeq.features, 'parse_GFF_attribute_string', parse_GFF_attribute_string)

    @report_execution_time("GFF parsing")
<<<<<<< HEAD
    def get(self) -> \
            Tuple['HTSeq.GenomicArrayOfSets', Dict[str, list], Dict[str, tuple], Dict[str, list], Dict[str, list]]:
=======
    def get(self) -> Tuple['HTSeq.GenomicArray', Dict[str, tuple], Dict[str, tuple]]:
>>>>>>> c054c883
        """Initiates GFF parsing and returns the resulting reference tables"""

        for file, alias_keys in self.gff_files.items():
            gff = HTSeq.GFF_Reader(file)
            try:
                for row in gff:
                    if row.iv.strand == ".":
                        raise ValueError(f"Feature {row.name} in {file} has no strand information.")
                    if not self.filter_match(row):
                        self.exclude_row(row)
                        continue
                    try:
                        # Grab the primary key for this feature
<<<<<<< HEAD
                        feature_id = next(iter(row.attr["ID"]))
                        # Select only identities (key-val pairs) of interest
                        idents = self.get_interesting_idents(feature_id, row.attr)
                        # Only add features with identity matches if all_features is False
                        if not self.all_features and not len(idents):
                            self.exclude_row(row)
                            continue
                        # Add feature_id <-> feature_interval records
                        root_id = self.add_feature_iv(feature_id, row)
                        # Append alias to root feature if it is unique
                        self.add_alias(alias_keys, root_id, row.attr)
                        # Add feature_id -> feature_idents record
                        self.incorporate_idents(root_id, idents)
=======
                        feature_id = row.attr["ID"][0]
                        # Get feature's classes and identity match tuples
                        matches, classes = self.get_matches_and_classes(row.attr)
                        # Only add features with identity matches if all_features is False
                        if not self.all_features and not len(matches):
                            self.exclude_row(row)
                            continue
                        # Add feature data to root ancestor in the reference tables
                        root_id = self.add_feature(feature_id, row, matches, classes)
                        # Add alias to root ancestor if it is unique
                        self.add_alias(root_id, alias_keys, row.attr)
>>>>>>> c054c883
                    except KeyError as ke:
                        raise ValueError(f"Feature {row.name} does not contain a {ke} attribute.")
            except Exception as e:
                # Append to error message while preserving exception provenance and traceback
                e.args = (str(e.args[0]) + "\nError occurred on line %d of %s" % (gff.line_no, file),)
                raise e.with_traceback(sys.exc_info()[2]) from e

<<<<<<< HEAD
        self.finalize_tables()
        return self.feats, self.ident, self.alias, dict(self.intervals), self.classes

    def get_root_feature(self, feature_id: str, row_attrs: Dict[str, set]) -> str:
=======
        return self.finalize_tables()

    def get_root_feature(self, feature_id: str, row_attrs: Dict[str, tuple]) -> str:
>>>>>>> c054c883
        """Returns the ID of the feature's root parent if one exists. Otherwise the original ID is returned."""

        if "Parent" not in row_attrs:
            return feature_id

        parent_id = self.get_row_parent(feature_id, row_attrs)
        tree = [feature_id, parent_id]

        # Climb ancestral tree until the root parent is found
        while parent_id in self.parents:
            parent_id = self.parents[parent_id]
            tree.append(parent_id)

<<<<<<< HEAD
        # Descend tree until the descendent is found in the identites table
        # This is because ancestor feature(s) may have been filtered
        for ancestor in tree[::-1]:
            if ancestor in self.ident or ancestor == feature_id:
=======
        # Descend tree until the descendent is found in the matches table
        # This is because ancestor feature(s) may have been filtered
        for ancestor in tree[::-1]:
            if ancestor in self.matches or ancestor == feature_id:
>>>>>>> c054c883
                return ancestor

    def add_feature(self, feature_id: str, row, matches: set, classes: set) -> str:
        """Adds the feature and its interval under the root ancestor's ID"""

        root_id = self.get_root_feature(feature_id, row.attr)
        self.classes[root_id] |= classes
        self.matches[root_id] |= matches

<<<<<<< HEAD
        self.feats[row.iv] += root_id
        self.ident.setdefault(root_id, self.ident.default_factory())
=======
>>>>>>> c054c883
        if row.iv not in self.intervals[root_id]:
            self.intervals[root_id].append(row.iv)

        return root_id

    def add_alias(self, root_id: str, alias_keys: List[str], row_attr: Dict[str, tuple]) -> None:
        """Add feature's aliases to the root ancestor's alias set"""

        for alias_key in alias_keys:
            for row_val in row_attr[alias_key]:
                self.alias[root_id].add(row_val)
<<<<<<< HEAD

    def get_interesting_idents(self, feat_id: str, row_attrs: Dict[str, set]) -> Dict[str, set]:
        """Returns only the identities of interest from the row's identities"""

        interest_matches = {}
        for interest in self.attrs_of_interest:
            match = row_attrs[interest] & self.attrs_of_interest[interest]
            if match: interest_matches[interest] = match

        self.classes[feat_id].update(c for c in row_attrs["Class"])
        return interest_matches

    def incorporate_idents(self, root_id, row_attrs):
        """Add unique identities (keys and values) to root feature's identities"""

        for key in row_attrs:
            self.ident[root_id][key] |= row_attrs[key]

    def get_row_parent(self, feature_id: str, row_attrs: Dict[str, set]) -> str:
        """Get the current feature's parent while cooperating with filtered features"""

        parent_attr = row_attrs.get("Parent", {None})
        parent = next(iter(parent_attr))
=======

    def get_matches_and_classes(self, row_attrs: Dict[str, set]) -> Tuple[set, set]:
        """Grabs classes and match tuples from attributes that match identity rules"""

        classes = {c for c in row_attrs["Class"]}

        identity_matches = set()
        for ident, rule_indexes in self.inv_ident.items():
            match = row_attrs.get(ident[0], None)
            if match is not None and ident[1] in match:
                identity_matches.update(
                    (r, self.rules[r]['Hierarchy'], self.rules[r]['Strict'])
                    for r in rule_indexes
                )
        # -> identity_matches: {(rule, rank, strict), ...}
        return identity_matches, classes

    def get_row_parent(self, feature_id: str, row_attrs: Dict[str, tuple]) -> str:
        """Get the current feature's parent while cooperating with filtered features"""

        parent_attr = row_attrs.get("Parent", [None])
        parent = parent_attr[0]
>>>>>>> c054c883

        if len(parent_attr) > 1:
            raise ValueError(f"{feature_id} defines multiple parents which is unsupported at this time.")
        if len(parent_attr) == 0 or parent is None:
            return feature_id
<<<<<<< HEAD
        if (parent not in self.ident                # If parent is not a root feature
=======
        if (parent not in self.matches              # If parent is not a root feature
>>>>>>> c054c883
                and parent not in self.parents      # If parent doesn't have a parent itself
                and parent not in self.filtered):   # If parent was not a filtered root feature
            raise ValueError(f"Feature ID {parent} is referenced as a parent before being defined. Please "
                             "ensure that it occurs before children in your GFF file.")

        self.parents[feature_id] = parent
        return parent

    def exclude_row(self, row):
        """Performs residual accounting of features that were excluded from the tables

<<<<<<< HEAD
        We don't want to add filtered features to the identities table because we later call
        get_keys() on the table to obtain a list of all features considered for counting.
        We still need to keep track of parents for situations where an ancestral tree has
        a gap due to filtering; in this case we still want to merge descendents with the
        highest considered feature in the tree."""
=======
        Features may have been excluded by filters or for a lack of identity matches.
        We still need to keep track of parents for cases where these exclusions form
        gaps in the ancestral tree. This allows us to maintain a path to the tree's
        root."""
>>>>>>> c054c883

        feature_id = row.attr['ID'].pop()
        self.filtered.add(feature_id)
        if "Parent" in row.attr:
            self.parents[feature_id] = self.get_row_parent(feature_id, row.attr)
        if row.iv.chrom not in self.feats.chrom_vectors:
            self.feats.add_chrom(row.iv.chrom)

<<<<<<< HEAD
    def finalize_tables(self):
        """Internally these are sets for ease, but Counter expects tuples for speed and hashability"""

        self.classes = {feat: tuple(sorted(classes)) for feat, classes in self.classes.items()}
        self.alias = {feat: tuple(sorted(aliases)) for feat, aliases in self.alias.items()}
        self.ident = {feat: [(select_for, with_value)
                             for select_for in self.ident[feat]
                             for with_value in self.ident[feat][select_for]]
                      for feat in self.ident}
=======
    def finalize_tables(self) -> Tuple['HTSeq.GenomicArray', Dict[str, tuple], Dict[str, tuple]]:
        """Convert sets to sorted tuples for performance, hashability, and deterministic outputs"""

        # Internally these are sets for ease, but Counter expects tuples for speed and hashability
        self.classes = {feat: tuple(sorted(classes)) for feat, classes in self.classes.items()}
        self.alias = {feat: tuple(sorted(aliases)) for feat, aliases in self.alias.items()}

        # Add each feature family to the StepVector
        for root_id, family_ivs in self.intervals.items():
            sorted_match_tuples = tuple(sorted(self.matches[root_id], key=lambda x: x[1]))
            # For all intervals in this feature family...
            for iv in family_ivs:
                self.feats[iv] += (root_id, iv.strand, sorted_match_tuples)

        if self.get_feats_table_size() == 0 or len(self.classes) == 0:
            raise ValueError("No features or classes were retained while parsing your GFF file.\n"
                             "This may be due to a lack of features matching 'Select for...with value...'")

        return self.feats, self.alias, self.classes

    def get_feats_table_size(self) -> int:
        """Returns the sum of features across all chromosomes and strands"""

        total_feats = 0
        for chrom in self.feats.chrom_vectors:
            for strand in self.feats.chrom_vectors[chrom]:
                total_feats += len(self.feats.chrom_vectors[chrom][strand].array)

        return total_feats
>>>>>>> c054c883

    @classmethod
    def _set_filters(cls, **kwargs):
        """Assigns inclusive filter values"""

        for filt in ["source_filter", "type_filter"]:
            setattr(cls, filt, kwargs.get(filt, []))

    @classmethod
    def filter_match(cls, row):
        """Checks if the GFF row passes the inclusive filter(s)

        If both filters are defined then they must both evaluate to true for a match"""

        select = True
        if len(cls.source_filter):
            select &= row.source in cls.source_filter
        if len(cls.type_filter):
            select &= row.type in cls.type_filter
        return select<|MERGE_RESOLUTION|>--- conflicted
+++ resolved
@@ -1,16 +1,9 @@
 import HTSeq
 import sys
-import os
 import re
 
-from line_profiler_pycharm import profile
-
 from collections import Counter, defaultdict
-<<<<<<< HEAD
-from typing import Tuple, List, Dict, Union, Set
-=======
 from typing import Tuple, List, Dict, Iterator
->>>>>>> c054c883
 
 from tiny.rna.util import report_execution_time
 
@@ -21,44 +14,9 @@
 # For Alignment
 complement = {ord('A'): 'T', ord('T'): 'A', ord('G'): 'C', ord('C'): 'G'}
 
-<<<<<<< HEAD
-class Alignment:
-    """The data structure in which parsed SAM alignments are stored.
-
-    Strand-non-specific 5' end nucleotide is stored for efficient lookup. This
-    allows us to skip performing full reverse complement of sequences aligned
-    to the antisense strand.
-    """
-
-    def __init__(self, iv, name, seq):
-        nt5 = complement[seq[-1]] if iv.strand == '-' else chr(seq[0])
-        self.read = Sequence(name, seq, nt5)
-        self.iv = iv
-
-    def __repr__(self):
-        return f"<Alignment Object: Read '{self.read.name}' aligned to {self.iv}>"
-
-class Sequence:
-    def __init__(self, name, seq, nt5):
-        self.name = name
-        self.len = len(seq)
-        self.seq = seq
-        self.nt5 = nt5
-
-    def __repr__(self):
-        return f"<Sequence Object: '{self.name}', {self.seq} ({self.len} bases)>"
-
-    def __len__(self):
-        return self.len
-
-
-def read_SAM(file):
-    """A minimal SAM parser which only handles data relevant to the workflow, for performance."""
-=======
 
 def read_SAM(file) -> Iterator[dict]:
     """A minimal SAM reader that bundles multiple-alignments and only parses data relevant to the workflow"""
->>>>>>> c054c883
 
     with open(file, 'rb') as f:
         line = f.readline()
@@ -78,15 +36,6 @@
                 bundle.append(aln)
         yield bundle
 
-<<<<<<< HEAD
-            # Note: we assume sRNA sequencing data is NOT reversely stranded
-            strand = "+" if (int(cols[1]) & 16) else "-"
-            chrom = cols[2].decode('utf-8')
-            name = cols[0].decode('utf-8')
-            start = int(cols[3]) - 1
-            seq = cols[9]
-=======
->>>>>>> c054c883
 
 def parse_alignments(f, line):
 
@@ -189,9 +138,9 @@
         if val.startswith('"') and val.endswith('"'):
             val = val[1:-1]
         # Modification: allow for comma separated attribute values
-        attribute_dict[sys.intern(key)] = {sys.intern(val)} \
+        attribute_dict[sys.intern(key)] = (sys.intern(val),) \
             if ',' not in val \
-            else set(c.strip() for c in val.split(','))
+            else tuple(c.strip() for c in val.split(','))
         if extra_return_first_value and i == 0:
             first_val = val
     if extra_return_first_value:
@@ -201,18 +150,6 @@
 
 
 class ReferenceTables:
-<<<<<<< HEAD
-    """A GFF parser which builds feature, identity, and alias tables, with intelligent appends
-
-    Features may be defined by multiple GFF files. If multiple files offer different identities for
-    the same feature, the unique among those attribute keys and values are merged with the record.
-    If multiple aliases (or Name Attributes, per the Features Sheet) are defined for a feature, the
-    unique among those names are appended. Each GFF file defined in the Features Sheet is parsed only
-    once regardless of the number of Name Attributes associated with it.
-
-    Features which define a Parent or share an ID attribute are treated as discontinuous features.
-    In these cases the root ancestor feature receives merged identities, intervals, and aliases.
-=======
     """A GFF parser which builds feature, alias, and class reference tables
 
     Discontinuous features are supported, and comma-separated attribute values (GFF3 column 9)
@@ -222,7 +159,6 @@
 
     Features which define a Parent or share an ID attribute are treated as discontinuous features.
     In these cases the root ancestor feature receives merged match-tuples, classes, and aliases.
->>>>>>> c054c883
     Children of the root ancestor are otherwise not stored in the reference tables.
 
     Match-tuples are created for each Features Sheet rule which matches a feature's attributes.
@@ -240,21 +176,6 @@
     source_filter = []
     type_filter = []
 
-<<<<<<< HEAD
-    def __init__(self, gff_files: Dict[str, list], rules: List[dict], **kwargs):
-        self.gff_files = gff_files
-        self._set_filters(**kwargs)
-        self.all_features = kwargs['all_features']
-        self.attrs_of_interest = defaultdict(set)
-        for rule in rules:
-            self.attrs_of_interest[rule['Identity'][0]].add(rule['Identity'][1])
-
-        self.feats = HTSeq.GenomicArrayOfSets("auto", stranded=True)
-        self.ident, self.alias = defaultdict(lambda: defaultdict(set)), defaultdict(set)
-        self.classes, self.parents, self.filtered = {}, {}, set()
-        self.intervals = defaultdict(list)
-        self.classes = defaultdict(set)
-=======
     def __init__(self, gff_files: Dict[str, list], feature_selector, **kwargs):
         self.all_features = kwargs.get('all_features', False)
         self.inv_ident = feature_selector.inv_ident
@@ -268,18 +189,12 @@
         self.matches = defaultdict(set)
         self.classes = defaultdict(set)
         self.alias = defaultdict(set)
->>>>>>> c054c883
 
         # Patch the GFF attribute parser to support comma separated attribute value lists
         setattr(HTSeq.features, 'parse_GFF_attribute_string', parse_GFF_attribute_string)
 
     @report_execution_time("GFF parsing")
-<<<<<<< HEAD
-    def get(self) -> \
-            Tuple['HTSeq.GenomicArrayOfSets', Dict[str, list], Dict[str, tuple], Dict[str, list], Dict[str, list]]:
-=======
     def get(self) -> Tuple['HTSeq.GenomicArray', Dict[str, tuple], Dict[str, tuple]]:
->>>>>>> c054c883
         """Initiates GFF parsing and returns the resulting reference tables"""
 
         for file, alias_keys in self.gff_files.items():
@@ -293,21 +208,6 @@
                         continue
                     try:
                         # Grab the primary key for this feature
-<<<<<<< HEAD
-                        feature_id = next(iter(row.attr["ID"]))
-                        # Select only identities (key-val pairs) of interest
-                        idents = self.get_interesting_idents(feature_id, row.attr)
-                        # Only add features with identity matches if all_features is False
-                        if not self.all_features and not len(idents):
-                            self.exclude_row(row)
-                            continue
-                        # Add feature_id <-> feature_interval records
-                        root_id = self.add_feature_iv(feature_id, row)
-                        # Append alias to root feature if it is unique
-                        self.add_alias(alias_keys, root_id, row.attr)
-                        # Add feature_id -> feature_idents record
-                        self.incorporate_idents(root_id, idents)
-=======
                         feature_id = row.attr["ID"][0]
                         # Get feature's classes and identity match tuples
                         matches, classes = self.get_matches_and_classes(row.attr)
@@ -319,7 +219,6 @@
                         root_id = self.add_feature(feature_id, row, matches, classes)
                         # Add alias to root ancestor if it is unique
                         self.add_alias(root_id, alias_keys, row.attr)
->>>>>>> c054c883
                     except KeyError as ke:
                         raise ValueError(f"Feature {row.name} does not contain a {ke} attribute.")
             except Exception as e:
@@ -327,16 +226,9 @@
                 e.args = (str(e.args[0]) + "\nError occurred on line %d of %s" % (gff.line_no, file),)
                 raise e.with_traceback(sys.exc_info()[2]) from e
 
-<<<<<<< HEAD
-        self.finalize_tables()
-        return self.feats, self.ident, self.alias, dict(self.intervals), self.classes
-
-    def get_root_feature(self, feature_id: str, row_attrs: Dict[str, set]) -> str:
-=======
         return self.finalize_tables()
 
     def get_root_feature(self, feature_id: str, row_attrs: Dict[str, tuple]) -> str:
->>>>>>> c054c883
         """Returns the ID of the feature's root parent if one exists. Otherwise the original ID is returned."""
 
         if "Parent" not in row_attrs:
@@ -350,17 +242,10 @@
             parent_id = self.parents[parent_id]
             tree.append(parent_id)
 
-<<<<<<< HEAD
-        # Descend tree until the descendent is found in the identites table
-        # This is because ancestor feature(s) may have been filtered
-        for ancestor in tree[::-1]:
-            if ancestor in self.ident or ancestor == feature_id:
-=======
         # Descend tree until the descendent is found in the matches table
         # This is because ancestor feature(s) may have been filtered
         for ancestor in tree[::-1]:
             if ancestor in self.matches or ancestor == feature_id:
->>>>>>> c054c883
                 return ancestor
 
     def add_feature(self, feature_id: str, row, matches: set, classes: set) -> str:
@@ -370,11 +255,6 @@
         self.classes[root_id] |= classes
         self.matches[root_id] |= matches
 
-<<<<<<< HEAD
-        self.feats[row.iv] += root_id
-        self.ident.setdefault(root_id, self.ident.default_factory())
-=======
->>>>>>> c054c883
         if row.iv not in self.intervals[root_id]:
             self.intervals[root_id].append(row.iv)
 
@@ -386,31 +266,6 @@
         for alias_key in alias_keys:
             for row_val in row_attr[alias_key]:
                 self.alias[root_id].add(row_val)
-<<<<<<< HEAD
-
-    def get_interesting_idents(self, feat_id: str, row_attrs: Dict[str, set]) -> Dict[str, set]:
-        """Returns only the identities of interest from the row's identities"""
-
-        interest_matches = {}
-        for interest in self.attrs_of_interest:
-            match = row_attrs[interest] & self.attrs_of_interest[interest]
-            if match: interest_matches[interest] = match
-
-        self.classes[feat_id].update(c for c in row_attrs["Class"])
-        return interest_matches
-
-    def incorporate_idents(self, root_id, row_attrs):
-        """Add unique identities (keys and values) to root feature's identities"""
-
-        for key in row_attrs:
-            self.ident[root_id][key] |= row_attrs[key]
-
-    def get_row_parent(self, feature_id: str, row_attrs: Dict[str, set]) -> str:
-        """Get the current feature's parent while cooperating with filtered features"""
-
-        parent_attr = row_attrs.get("Parent", {None})
-        parent = next(iter(parent_attr))
-=======
 
     def get_matches_and_classes(self, row_attrs: Dict[str, set]) -> Tuple[set, set]:
         """Grabs classes and match tuples from attributes that match identity rules"""
@@ -433,17 +288,12 @@
 
         parent_attr = row_attrs.get("Parent", [None])
         parent = parent_attr[0]
->>>>>>> c054c883
 
         if len(parent_attr) > 1:
             raise ValueError(f"{feature_id} defines multiple parents which is unsupported at this time.")
         if len(parent_attr) == 0 or parent is None:
             return feature_id
-<<<<<<< HEAD
-        if (parent not in self.ident                # If parent is not a root feature
-=======
         if (parent not in self.matches              # If parent is not a root feature
->>>>>>> c054c883
                 and parent not in self.parents      # If parent doesn't have a parent itself
                 and parent not in self.filtered):   # If parent was not a filtered root feature
             raise ValueError(f"Feature ID {parent} is referenced as a parent before being defined. Please "
@@ -455,37 +305,18 @@
     def exclude_row(self, row):
         """Performs residual accounting of features that were excluded from the tables
 
-<<<<<<< HEAD
-        We don't want to add filtered features to the identities table because we later call
-        get_keys() on the table to obtain a list of all features considered for counting.
-        We still need to keep track of parents for situations where an ancestral tree has
-        a gap due to filtering; in this case we still want to merge descendents with the
-        highest considered feature in the tree."""
-=======
         Features may have been excluded by filters or for a lack of identity matches.
         We still need to keep track of parents for cases where these exclusions form
         gaps in the ancestral tree. This allows us to maintain a path to the tree's
         root."""
->>>>>>> c054c883
-
-        feature_id = row.attr['ID'].pop()
+
+        feature_id = row.attr['ID'][0]
         self.filtered.add(feature_id)
         if "Parent" in row.attr:
             self.parents[feature_id] = self.get_row_parent(feature_id, row.attr)
         if row.iv.chrom not in self.feats.chrom_vectors:
             self.feats.add_chrom(row.iv.chrom)
 
-<<<<<<< HEAD
-    def finalize_tables(self):
-        """Internally these are sets for ease, but Counter expects tuples for speed and hashability"""
-
-        self.classes = {feat: tuple(sorted(classes)) for feat, classes in self.classes.items()}
-        self.alias = {feat: tuple(sorted(aliases)) for feat, aliases in self.alias.items()}
-        self.ident = {feat: [(select_for, with_value)
-                             for select_for in self.ident[feat]
-                             for with_value in self.ident[feat][select_for]]
-                      for feat in self.ident}
-=======
     def finalize_tables(self) -> Tuple['HTSeq.GenomicArray', Dict[str, tuple], Dict[str, tuple]]:
         """Convert sets to sorted tuples for performance, hashability, and deterministic outputs"""
 
@@ -515,7 +346,6 @@
                 total_feats += len(self.feats.chrom_vectors[chrom][strand].array)
 
         return total_feats
->>>>>>> c054c883
 
     @classmethod
     def _set_filters(cls, **kwargs):
