import os.path
import HTSeq
import sys
import re

from collections import Counter, defaultdict, namedtuple
from typing import Tuple, List, Dict, Iterator, Optional, DefaultDict, Set, Union, IO
from inspect import stack

from tiny.rna.counter.matching import Wildcard
from tiny.rna.util import report_execution_time, make_filename

# For parse_GFF_attribute_string()
_re_attr_main = re.compile(r"\s*([^\s=]+)[\s=]+(.*)")
_re_attr_empty = re.compile(r"^\s*$")

# For SAM_reader
AlignmentDict = Dict[str, Union[str, int, bytes]]
Bundle = Tuple[List[AlignmentDict], int]
_re_tiny = r"\d+_count=\d+"
_re_fastx = r'seq\d+_x(\d+)'

# For Alignment
complement = {ord('A'): 'T', ord('T'): 'A', ord('G'): 'C', ord('C'): 'G'}


class SAM_reader:
    """A minimal SAM reader that bundles multiple-alignments and only parses data relevant to the workflow."""

    def __init__(self, **prefs):
        self.decollapse = prefs.get("decollapse", False)
        self.out_prefix = prefs.get("out_prefix", None)
        self.collapser_type = None
        self.file = None
        self._collapser_token = None
        self._decollapsed_filename = None
        self._decollapsed_reads = []
        self._header_lines = []
        self._header_dict = {}

    def bundle_multi_alignments(self, file: str) -> Iterator[Bundle]:
        """Bundles multi-alignments (determined by a shared QNAME) and reports the associated read's count"""

        self.file = file
        with open(file, 'rb') as f:
            aln_iter = iter(self._parse_alignments(f))
            bundle, read_count = self._new_bundle(next(aln_iter))

            for aln in aln_iter:
                if aln['name'] != bundle[0]['name']:
                    yield bundle, read_count
                    bundle, read_count = self._new_bundle(aln)
                else:
                    bundle.append(aln)
            yield bundle, read_count

        if self.decollapse and len(self._decollapsed_reads):
            self._write_decollapsed_sam()

    def _new_bundle(self, aln: AlignmentDict) -> Bundle:
        """Wraps the provided alignment in a list and reports the read's count"""

        if self.collapser_type is not None:
            token = self.collapser_token
            count = int(aln['name'].split(token)[-1])
        else:
            count = 1

        return [aln], count

    def _parse_alignments(self, file_obj: IO) -> Iterator[AlignmentDict]:
        """Parses and yields individual SAM alignments from the open file_obj"""

        line, line_no = self._read_to_first_aln(file_obj)
        decollapse_sam = self.decollapse

        try:
            while line:
                line_no += 1
                cols = line.split(b'\t')

                if decollapse_sam:
                    self._decollapsed_reads.append((cols[0], line))
                    if len(self._decollapsed_reads) > 100000:
                        self._write_decollapsed_sam()

                line = file_obj.readline()  # Next line
                start = int(cols[3]) - 1
                seq = cols[9]
                length = len(seq)

                # Note: we assume sRNA sequencing data is NOT reversely stranded
                if (int(cols[1]) & 16):
                    strand = False  # -
                    try:
                        nt5 = complement[seq[-1]]
                    except KeyError:
                        nt5 = chr(seq[-1])
                else:
                    strand = True  # +
                    nt5 = chr(seq[0])

                yield {
<<<<<<< HEAD
                    "name": cols[0].decode(),
                    "Length": length,
=======
                    "name": cols[0],
                    "len": length,
>>>>>>> f7ffabbb
                    "seq": seq,
                    "nt5end": nt5,
                    "chrom": cols[2].decode(),
                    "start": start,
                    "end": start + length,
                    "Strand": strand
                }
        except Exception as e:
            # Append to error message while preserving exception provenance and traceback
            e.args = (str(e.args[0]) + '\n' + f"Error occurred on line {line_no} of {self.file}",)
            raise e.with_traceback(sys.exc_info()[2]) from e

    def _read_to_first_aln(self, file_obj: IO) -> Tuple[bytes, int]:
        """Advance file_obj past the SAM header and return the first alignment unparsed"""

        lineno = 1
        line = file_obj.readline()
        while line[0] == ord('@'):
            self._parse_header_line(line.decode('utf-8'))
            line = file_obj.readline()
            lineno += 1

        self._determine_collapser_type(line.decode())
        if self.decollapse: self._write_header_for_decollapsed_sam()

        return line, lineno

    def _parse_header_line(self, header_line: str) -> None:
        """Parses and saves information from the provided header line"""

        self._header_lines.append(header_line)

        # Header dict
        rec_type = header_line[:3]
        fields = header_line[3:].strip().split('\t')

        if rec_type == "@CO":
            self._header_dict[rec_type] = fields[0]
        else:
            self._header_dict[rec_type] = \
                {field[:2]: field[3:].strip() for field in fields}

    def _determine_collapser_type(self, first_aln_line: str) -> None:
        """Attempts to determine the collapsing utility that was used before producing the
        input alignment file, then checks basic requirements for the utility's outputs."""

        if re.match(_re_tiny, first_aln_line) is not None:
            self.collapser_type = "tiny-collapse"

        elif re.match(_re_fastx, first_aln_line) is not None:
            self.collapser_type = "fastx"

            sort_order = self._header_dict.get('@HD', {}).get('SO', None)
            if sort_order is None or sort_order != "queryname":
                raise ValueError("SAM files from fastx collapsed outputs must be sorted by queryname\n"
                                 "(and the @HD [...] SO header must be set accordingly).")
        else:
            self.collapser_type = None

            if self.decollapse:
                self.decollapse = False
                print("Alignments do not appear to be derived from a supported collapser input. "
                      "Decollapsed SAM files will therefore not be produced.", file=sys.stderr)

    def _get_decollapsed_filename(self) -> str:
        """Returns the filename to be used for writing decollapsed outputs"""

        if self._decollapsed_filename is None:
            basename = os.path.splitext(os.path.basename(self.file))[0]
            self._decollapsed_filename = make_filename([basename, "decollapsed"], ext='.sam')
        return self._decollapsed_filename

    def _write_header_for_decollapsed_sam(self) -> None:
        """Writes the input file's header lines to the decollapsed output file"""

        assert self.collapser_type is not None
        with open(self._get_decollapsed_filename(), 'w') as f:
            f.writelines(self._header_lines)

    def _write_decollapsed_sam(self) -> None:
        """Expands the collapsed alignments in the _decollapsed_reads buffer
        and writes the result to the decollapsed output file"""

        assert self.collapser_type is not None
        aln_out, prev_name, seq_count = [], None, 0
        for name, line in self._decollapsed_reads:
            # Parse count just once per multi-alignment
            if name != prev_name:
                seq_count = int(name.split(self.collapser_token)[-1])

            aln_out.extend([line] * seq_count)
            prev_name = name

        with open(self._get_decollapsed_filename(), 'ab') as sam_o:
            sam_o.writelines(aln_out)
            self._decollapsed_reads.clear()

    @property
    def collapser_token(self) -> bytes:
        """Returns the split token to be used for determining read count from the QNAME field"""

        if self._collapser_token is None:
            self._collapser_token = {
                "tiny-collapse": b"=",
                "fastx": b"_x",
                "BioSeqZip": b":"
            }[self.collapser_type]

        return self._collapser_token


def infer_strandedness(sam_file: str, intervals: dict) -> str:
    """Infers strandedness from a sample SAM file and intervals from a parsed GFF file

    Credit: this technique is an adaptation of those in RSeQC's infer_experiment.py.
    It has been modified to accept a GFF reference file rather than a BED file,
    and to use HTSeq rather than bx-python.

    Args:
        sam_file: the path of the SAM file to evaluate
        intervals: the intervals instance attribute of ReferenceTables, populated by .get()
    """

    unstranded = HTSeq.GenomicArrayOfSets("auto", stranded=False)

    for orig_iv in intervals.values():
        iv_convert = orig_iv.copy()
        iv_convert.strand = '.'
        unstranded[iv_convert] = orig_iv.strand

    # Assumes read_SAM() defaults to non-reverse strandedness
    sample_read = read_SAM(sam_file)
    gff_sam_map = Counter()
    for count in range(1, 20000):
        try:
            rec = next(sample_read)
            strandless = HTSeq.GenomicInterval(rec['chrom'], rec['start'], rec['end'])
            sam_strand = rec['strand']
            gff_strand = ':'.join(unstranded[strandless].get_steps())
            gff_sam_map[sam_strand + gff_strand] += 1
        except StopIteration:
            break

    non_rev = (gff_sam_map['++'] + gff_sam_map['--']) / sum(gff_sam_map.values())
    reverse = (gff_sam_map['+-'] + gff_sam_map['-+']) / sum(gff_sam_map.values())
    unknown = 1 - reverse - non_rev

    if reverse > non_rev: return "reverse"
    else: return "non-reverse"


def parse_GFF_attribute_string(attrStr, extra_return_first_value=False, gff_version=2):
    """Parses a GFF attribute string and returns it as a dictionary.

    This is a slight modification of the same method found in HTSeq.features.
    It has been adapted to parse comma separated attribute values as separate values.
    Values are stored in a set for ease of handling in ReferenceTables and because
    duplicate values don't make sense in this context.

    Per the original HTSeq docstring:
        "If 'extra_return_first_value' is set, a pair is returned: the dictionary
        and the value of the first attribute. This might be useful if this is the
        ID."
    """

    if attrStr.endswith("\n"):
        attrStr = attrStr[:-1]

    # Modification: store attributes in a dict subclass that allows case-insensitive ops
    attribute_dict = CaseInsensitiveAttrs()
    first_val = "_unnamed_"

    if gff_version == 2:
        iterator = HTSeq._HTSeq.quotesafe_split(attrStr.encode())
    else:
        # GFF3 does not care about quotes
        iterator = attrStr.encode().split(b';')

    for i, attr in enumerate(iterator):
        attr = attr.decode()
        if _re_attr_empty.match(attr):
            continue
        if (gff_version == 2) and attr.count('"') not in (0, 2):
            raise ValueError(
                "The attribute string seems to contain mismatched  quotes.")
        mo = _re_attr_main.match(attr)
        if not mo:
            raise ValueError("Failure parsing GFF attribute line")
        key = mo.group(1)
        val = mo.group(2)
        if (gff_version == 2) and val.startswith('"') and val.endswith('"'):
            val = val[1:-1]
        # Modification: allow for comma separated attribute values
        attribute_dict[key] = (val,) \
            if ',' not in val \
            else tuple(c.strip() for c in val.split(','))
        if extra_return_first_value and i == 0:
            first_val = val
    if extra_return_first_value:
        return attribute_dict, first_val
    else:
        return attribute_dict


class CaseInsensitiveAttrs(Dict[str, tuple]):
    """A dictionary subclass that allows for case-insensitive queries against feature attributes"""

    def __init__(self):
        super().__init__()
        self.Entry = namedtuple("Entry", "orig_key orig_val ci_val")

    def __setitem__(self, key: str, val: tuple):
        lowercase_val = tuple(v.lower() for v in val)
        super().__setitem__(key.lower(), self.Entry(key, val, lowercase_val))

    def __getitem__(self, key: str):
        # Allows case-insensitive key lookups which return original case values
        # Ensure that KeyError contains the original key
        if key.lower() not in self: raise KeyError(key)
        return super().__getitem__(key.lower()).orig_val

    def __contains__(self, key: str):
        # Allows case-insensitive membership queries by key
        return super().__contains__(key.lower())

    def __str__(self):
        # Returns original case keys/values
        return str({v.orig_key: v.orig_val for v in super().values()})

    def __repr__(self):
        # Returns both original case and lowercase keys/values
        return str({f"{k}/{v.orig_key}": f"{v.ci_val}/{v.orig_val}" for k,v in super().items()})

    def setdefault(self, key: str, value: Optional[Tuple]=None):
        if key not in self:
            self[key] = value
            return value
        else:
            return self[key]

    def get(self, key: str, default=None):
        # Same as __getitem__() but with a default return value
        return self[key] if key in self else default

    def keys(self):
        # Roughly mimics a KeysView with original case
        for v in super(CaseInsensitiveAttrs, self).values():
            yield v.orig_key

    def values(self):
        # Roughly mimics a ValuesView with original case
        for v in super(CaseInsensitiveAttrs, self).values():
            yield v.orig_val

    def items(self):
        # Roughly mimics an ItemsView with original case
        yield from zip(self.keys(), self.values())

    # Non-overridden method
    def contains_ident(self, query: Tuple[Union[str, Wildcard], Union[str, Wildcard]]):
        """Checks if the identity tuple is present in the dictionary. Wildcards are supported."""

        key_type = type(query[0])
        val_type = type(query[1])

        key = query[0].lower() if key_type is str else query[0]
        val = query[1].lower() if val_type is str else query[1]

        if key_type is val_type is Wildcard:
            return True
        if key_type is val_type is str:
            # Allows case-insensitive membership queries by (key, value)
            return key in self and \
                   val in super(CaseInsensitiveAttrs, self).__getitem__(key).ci_val
        if key_type is str and val_type is Wildcard:
            return key in self
        if key_type is Wildcard and val_type is str:
            for v in super(CaseInsensitiveAttrs, self).values():
                if val in v.ci_val: return True
            else: return False

    # Dict methods not implemented which are invalid if delegated to dict class
    def update(self, other, **kwargs): self.not_implemented()
    def fromkeys(self, it, val=None): self.not_implemented()
    def popitem(self): self.not_implemented()
    def copy(self): self.not_implemented()

    def not_implemented(self):
        raise NotImplementedError(f"CaseInsensitiveAttrs does not support {stack()[1].function}")


# Type aliases for human readability
ClassTable = AliasTable = DefaultDict[str, Tuple[str]]
StepVector = HTSeq.GenomicArrayOfSets
Tags = DefaultDict[str, Set[str]]


class ReferenceTables:
    """A GFF parser which builds feature, alias, and class reference tables

    Discontinuous features are supported, and comma-separated attribute values (GFF3 column 9)
    are treated as separate values. Multiple GFF3 files may define the same feature; only the
    unique and relevant definitions are retained. Each GFF file defined in the Features Sheet
    is parsed only once regardless of the number of Name Attributes associated with it.

    Features which define a Parent or share an ID attribute are treated as discontinuous features.
    In these cases the root ancestor feature receives merged match-tuples, classes, and aliases.
    Children of the root ancestor are otherwise not stored in the reference tables.

    Match-tuples are created for each Features Sheet rule which matches a feature's attributes.
    They are structured as (rank, rule, overlap). "Rank" is the heirarchy value of the matching
    rule, "rule" is the index of that rule in FeatureSelector's rules table, and "overlap" is the
    IntervalSelector per the rule's overlap requirements.

    Source and type filters allow the user to define acceptable values for columns 2 and 3 of the
    GFF, respectively. These filters are inclusive (only rows with matching values are parsed),
    and behave as a logical AND if both are defined. Empty filter lists allow all matches.
    Feature lineage is preserved even for filtered features; for these cases, the root ancestor
    is considered to be the highest unfiltered feature in the lineage.
    """

    source_filter = []
    type_filter = []

    def __init__(self, gff_files: Dict[str, list], feature_selector, **kwargs):
        self.all_features = kwargs.get('all_features', False)
        self.selector = feature_selector
        self._set_filters(**kwargs)
        self.gff_files = gff_files
        # ----------------------------------------------------------- Primary Key:
        self.feats = HTSeq.GenomicArrayOfSets("auto", stranded=False)   # Root Match ID
        self.parents, self.filtered = {}, set()                         # Original Feature ID
        self.intervals = defaultdict(list)                              # Root Feature ID
        self.matches = defaultdict(set)                                 # Root Match ID
        self.classes = defaultdict(set)                                 # Root Feature ID
        self.alias = defaultdict(set)                                   # Root Feature ID
        self.tags = defaultdict(set)                                    # Root Feature ID -> Root Match ID

        # Patch the GFF attribute parser to support comma separated attribute value lists
        setattr(HTSeq.features.GFF_Reader, 'parse_GFF_attribute_string', staticmethod(parse_GFF_attribute_string))

    @report_execution_time("GFF parsing")
    def get(self) -> Tuple[StepVector, AliasTable, ClassTable, dict]:
        """Initiates GFF parsing and returns the resulting reference tables"""

        for file, alias_keys in self.gff_files.items():
            gff = HTSeq.GFF_Reader(file)
            try:
                for row in gff:
                    if row.iv.strand == ".":
                        raise ValueError(f"Feature {row.name} in {file} has no strand information.")
                    if not self.filter_match(row):
                        self.exclude_row(row)
                        continue

                    # Grab the primary key for this feature
                    feature_id = self.get_feature_id(row)
                    # Get feature's classes and identity match tuples
                    matches, classes = self.get_matches_and_classes(row.attr)
                    # Only add features with identity matches if all_features is False
                    if not self.all_features and not len(matches):
                        self.exclude_row(row)
                        continue
                    # Add feature data to root ancestor in the reference tables
                    root_id = self.add_feature(feature_id, row, matches, classes)
                    # Add alias to root ancestor if it is unique
                    self.add_alias(root_id, alias_keys, row.attr)
            except Exception as e:
                # Append to error message while preserving exception provenance and traceback
                e.args = (str(e.args[0]) + "\nError occurred on line %d of %s" % (gff.line_no, file),)
                raise e.with_traceback(sys.exc_info()[2]) from e

        return self.finalize_tables()

    def get_root_feature(self, lineage: list) -> str:
        """Returns the highest feature ID in the ancestral tree which passed stage 1 selection.
        The original feature ID is returned if there are no valid ancestors."""

        # Descend tree until the descendent is found in the matches table
        # This is because ancestor feature(s) may have been filtered
        for ancestor in lineage[::-1]:
            if self.was_matched(ancestor):
                return ancestor
        else:
            return lineage[0]  # Default: the original feature_id

    def get_feature_ancestors(self, feature_id: str, row_attrs: CaseInsensitiveAttrs):
        if "Parent" not in row_attrs:
            return [feature_id]

        parent_id = self.get_row_parent(feature_id, row_attrs)
        lineage = [feature_id, parent_id]

        # Climb ancestral tree until the root parent is found
        while parent_id in self.parents:
            parent_id = self.parents[parent_id]
            lineage.append(parent_id)

        return lineage

    def add_feature(self, feature_id: str, row, matches: defaultdict, classes: set) -> str:
        """Adds the feature to classes and intervals tables under its root ID, and to the matches table
        under its tagged ID. Note: matches are later assigned to intervals in _finalize_features()"""

        lineage = self.get_feature_ancestors(feature_id, row.attr)
        root_id = self.get_root_feature(lineage)

        self.classes[root_id] |= classes
        if row.iv not in self.intervals[root_id]:
            self.intervals[root_id].append(row.iv)

        if matches:
            for tag, matches in matches.items():
                tagged_id = (root_id, tag)
                self.tags[root_id].add(tagged_id)
                self.matches[tagged_id] |= matches
        else:
            # Features without identity matches are saved if self.all_features
            assert self.all_features is True, "Feat. without identity matches was saved but self.all_features is False"
            self.tags[root_id].add((root_id, ''))
            self.matches[(root_id, '')] |= set()

        return root_id

    def add_alias(self, root_id: str, alias_keys: List[str], row_attrs: CaseInsensitiveAttrs) -> None:
        """Add feature's aliases to the root ancestor's alias set"""

        for alias_key in alias_keys:
            for row_val in row_attrs.get(alias_key, ()):
                self.alias[root_id].add(row_val)

    def get_matches_and_classes(self, row_attrs: CaseInsensitiveAttrs) -> Tuple[DefaultDict, set]:
        """Grabs classes and match tuples from attributes that match identity rules"""

        row_attrs.setdefault("Class", ("_UNKNOWN_",))
        classes = {c for c in row_attrs["Class"]}

        identity_matches = defaultdict(set)
        for ident, rule_indexes in self.selector.inv_ident.items():
            if row_attrs.contains_ident(ident):
                for index in rule_indexes:
                    # Non-tagged matches are pooled under '' empty string
                    tag = self.selector.rules_table[index]['Tag']
                    identity_matches[tag].add((
                        index,
                        self.selector.rules_table[index]['Hierarchy'],
                        self.selector.rules_table[index]['Overlap']
                    ))
        # -> identity_matches: {tag: (rule, rank, overlap), ...}
        return identity_matches, classes

    def get_row_parent(self, feature_id: str, row_attrs: CaseInsensitiveAttrs) -> str:
        """Get the current feature's parent while cooperating with filtered features"""

        parent_attr = row_attrs.get("Parent", [None])
        parent = parent_attr[0]

        if len(parent_attr) > 1:
            raise ValueError(f"{feature_id} defines multiple parents which is unsupported at this time.")
        if len(parent_attr) == 0 or parent is None:
            return feature_id
        if (parent not in self.tags                 # If parent is not a root feature
                and parent not in self.parents      # If parent doesn't have a parent itself
                and parent not in self.filtered):   # If parent was not a filtered root feature
            raise ValueError(f"Feature ID {parent} is referenced as a parent before being defined. Please "
                             "ensure that it occurs before children in your GFF file.")

        self.parents[feature_id] = parent
        return parent

    def exclude_row(self, row):
        """Performs residual accounting of features that were excluded from the tables

        Features may have been excluded by filters or for a lack of identity matches.
        We still need to keep track of parents for cases where these exclusions form
        gaps in the ancestral tree. This allows us to maintain a path to the tree's
        root."""

        feature_id = self.get_feature_id(row)
        self.filtered.add(feature_id)
        if "Parent" in row.attr:
            self.parents[feature_id] = self.get_row_parent(feature_id, row.attr)
        self.chrom_vector_setdefault(row.iv.chrom)

    def finalize_tables(self) -> Tuple[StepVector, AliasTable, ClassTable, dict]:
        """Convert sets to sorted tuples for performance, hashability, and deterministic outputs
        Matches must also be assigned to intervals now that all intervals are known"""

        self._finalize_classes()
        self._finalize_aliases()
        self._finalize_features()

        if self.get_feats_table_size() == 0 and self.all_features is False:
            raise ValueError("No features were retained while parsing your GFF file.\n"
                             "This may be due to a lack of features matching 'Select for...with value...'")

        return self.feats, self.alias, self.classes, self.tags

    def _finalize_features(self):
        """Assigns matches to their corresponding intervals by populating StepVector with match tuples"""

        for root_id, unmerged_sub_ivs in self.intervals.items():
            merged_sub_ivs = self._merge_adjacent_subintervals(unmerged_sub_ivs)

            for tagged_id in self.tags[root_id]:
                # Optimization opportunity: for features whose interval selectors are all "partial",
                # eliminate all but the highest ranking match in each feature family to reduce
                # loop count in stage 2 selection.

                # Non-matching feature IDs are tagged if all_features = True
                if not self.matches[tagged_id]:
                    self.chrom_vector_setdefault(merged_sub_ivs[0].chrom)
                    continue

                # Sort match tuples by rank for more efficient feature selection
                sorted_matches = sorted(self.matches[tagged_id], key=lambda x: x[1])

                for sub_iv in merged_sub_ivs:
                    finalized_match_tuples = self.selector.build_interval_selectors(sub_iv, sorted_matches.copy())
                    self.feats[sub_iv] += (tagged_id, sub_iv.strand == '+', tuple(finalized_match_tuples))

    @staticmethod
    def _merge_adjacent_subintervals(unmerged_sub_ivs: List[HTSeq.GenomicInterval]) -> list:
        """Combines overlapping and adjacent elements in the provided list of subintervals"""

        # Sort intervals so that adjacencies are adjacent by index
        unmerged_sub_ivs = iter(sorted(unmerged_sub_ivs, key=lambda x: x.start))
        continuous_iv = next(unmerged_sub_ivs).copy()
        merged_ivs = []

        # Merge adjacent intervals for discontinuous features
        for sub_iv in unmerged_sub_ivs:
            if continuous_iv.overlaps(sub_iv):
                continuous_iv.extend_to_include(sub_iv)
            else:
                merged_ivs.append(continuous_iv)
                continuous_iv = sub_iv.copy()
        merged_ivs.append(continuous_iv)

        return merged_ivs

    def _finalize_aliases(self):
        self.alias = {feat: tuple(sorted(aliases, key=str.lower)) for feat, aliases in self.alias.items()}

    def _finalize_classes(self):
        self.classes = {feat: tuple(sorted(classes, key=str.lower)) for feat, classes in self.classes.items()}

    def get_feats_table_size(self) -> int:
        """Returns the sum of features across all chromosomes and strands"""

        total_feats = 0
        empty_size = 3  # steps: start, empty set, end
        for chrom in self.feats.chrom_vectors:
            for strand in self.feats.chrom_vectors[chrom]:
                total_feats += self.feats.chrom_vectors[chrom][strand].array.num_steps() - empty_size

        return total_feats

    def was_matched(self, untagged_id):
        """Checks if the feature ID previously matched on identity, regardless of whether
        the matching rule was tagged or untagged."""

        # any() will short circuit on first match when provided a generator function
        return any(tagged_id in self.matches for tagged_id in self.tags.get(untagged_id, ()))

    def chrom_vector_setdefault(self, chrom):
        """Behaves like dict.setdefault() for chrom_vectors. Even though chrom_vectors are
        dictionaries themselves, calling setdefault on them will break the GenomicArrayOfSets"""

        if chrom not in self.feats.chrom_vectors:
            self.feats.add_chrom(chrom)

    @staticmethod
    def get_feature_id(row):
        id_collection = row.attr.get("ID", None)

        if id_collection is None:
            raise ValueError(f"Feature {row.name} does not contain an ID attribute.")
        if len(id_collection) == 0:
            raise ValueError("A feature's ID attribute cannot be empty. This value is required.")
        if len(id_collection) > 1:
            err_msg = "A feature's ID attribute cannot contain multiple values. Only one ID per feature is allowed."
            raise ValueError(err_msg)

        return id_collection[0]

    @classmethod
    def _set_filters(cls, **kwargs):
        """Assigns inclusive filter values"""

        for filt in ["source_filter", "type_filter"]:
            setattr(cls, filt, kwargs.get(filt, []))

    @classmethod
    def filter_match(cls, row):
        """Checks if the GFF row passes the inclusive filter(s)

        If both filters are defined then they must both evaluate to true for a match"""

        select = True
        if len(cls.source_filter):
            select &= row.source in cls.source_filter
        if len(cls.type_filter):
            select &= row.type in cls.type_filter
        return select<|MERGE_RESOLUTION|>--- conflicted
+++ resolved
@@ -101,13 +101,8 @@
                     nt5 = chr(seq[0])
 
                 yield {
-<<<<<<< HEAD
                     "name": cols[0].decode(),
                     "Length": length,
-=======
-                    "name": cols[0],
-                    "len": length,
->>>>>>> f7ffabbb
                     "seq": seq,
                     "nt5end": nt5,
                     "chrom": cols[2].decode(),
