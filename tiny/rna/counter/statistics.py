import pandas as pd
import mmap
import json
import csv
import sys
import os

from abc import abstractmethod, ABC
from typing import Tuple, Optional
from collections import Counter, defaultdict

from ..util import make_filename


class LibraryStats:

    summary_categories = ['Total Assigned Reads', 'Total Unassigned Reads',
                          'Total Assigned Sequences', 'Total Unassigned Sequences',
                          'Assigned Single-Mapping Reads', 'Assigned Multi-Mapping Reads',
                          'Reads Assigned to Single Feature', 'Sequences Assigned to Single Feature',
                          'Reads Assigned to Multiple Features', 'Sequences Assigned to Multiple Features']

    def __init__(self, out_prefix: str = None, report_diags: bool = False, normalize=True, **kwargs):
        self.library = {'Name': 'Unassigned', 'File': 'Unassigned'}
        self.out_prefix = out_prefix
        self.diags = Diagnostics(out_prefix) if report_diags else None
        self.norm = normalize

        self.feat_counts = Counter()
        self.rule_counts = Counter()
        self.chrom_misses = Counter()
        self.mapped_nt_len = {nt: Counter() for nt in ['A', 'T', 'G', 'C']}
        self.assigned_nt_len = {nt: Counter() for nt in ['A', 'T', 'G', 'C']}
        self.library_stats = {stat: 0 for stat in LibraryStats.summary_categories}

    def assign_library(self, library: dict):
        self.library = library

    def count_bundle(self, aln_bundle: iter) -> dict:
        """Called for each multiple-alignment bundle before it is processed"""

        bundle_read = aln_bundle[0]
        loci_counts = len(aln_bundle)
        nt5, seqlen = bundle_read['nt5'], len(bundle_read['seq'])

        # Calculate counts for multi-mapping
        read_counts = int(bundle_read['name'].split('=')[1])
        corr_counts = read_counts / loci_counts

        # Fill in 5p nt/length matrix
        self.mapped_nt_len[nt5][seqlen] += read_counts

        return {
            'loci_count': loci_counts,
            'read_count': read_counts,
            'corr_count': corr_counts,
            'assigned_feats': set(),
            'assigned_reads': 0,
            'nt5_counts': self.assigned_nt_len[nt5],
            'seq_length': seqlen,
            'mapping_stat':
                "Assigned Single-Mapping Reads"
                if loci_counts == 1 else
                "Assigned Multi-Mapping Reads"
        }

    def count_bundle_assignments(self, bundle: dict, aln: dict, assignments: dict, n_candidates: int) -> None:
        """Called for each alignment for each read"""

        feat_count = len(assignments)
        corr_count = bundle['corr_count']

        if feat_count == 0:
            self.library_stats['Total Unassigned Reads'] += corr_count
        else:
            fcorr_count = corr_count / feat_count if self.norm else corr_count
            bundle['assigned_reads'] += fcorr_count * feat_count
            bundle['assigned_feats'] |= assignments.keys()

            for feat, matched_rules in assignments.items():
                self.feat_counts[feat] += fcorr_count
                rcorr_count = fcorr_count / len(matched_rules)
                for rule in matched_rules:
                    self.rule_counts[rule] += rcorr_count

        if self.diags is not None:
            self.diags.record_diagnostics(assignments.keys(), n_candidates, aln, bundle)
            self.diags.record_alignment_details(aln, bundle, assignments.keys())

    def finalize_bundle(self, bundle: dict) -> None:
        """Called at the conclusion of processing each multiple-alignment bundle"""

        assigned_feat_count = len(bundle['assigned_feats'])

        if assigned_feat_count == 0:
            self.library_stats['Total Unassigned Sequences'] += 1
        else:
            self.library_stats['Total Assigned Sequences'] += 1
            assigned_reads = bundle['assigned_reads']

            self.library_stats['Total Assigned Reads'] += assigned_reads
            self.library_stats[bundle['mapping_stat']] += assigned_reads
            bundle['nt5_counts'][bundle['seq_length']] += assigned_reads

            if assigned_feat_count == 1:
                self.library_stats['Reads Assigned to Single Feature'] += assigned_reads
                self.library_stats['Sequences Assigned to Single Feature'] += 1
            else:
                self.library_stats['Reads Assigned to Multiple Features'] += assigned_reads
                self.library_stats['Sequences Assigned to Multiple Features'] += 1


class MergedStat(ABC):
    prefix = None

    @abstractmethod
    def add_library(self, other: LibraryStats): pass

    @abstractmethod
    def write_output_logfile(self): pass

    @staticmethod
    def add_warning(msg):
        MergedStatsManager.warnings.append(msg)

    @staticmethod
    def sort_cols_and_round(df: pd.DataFrame, axis="columns") -> pd.DataFrame:
        """Convenience function to sort columns by title and round all values to 2 decimal places"""
        return df.round(decimals=2).sort_index(axis=axis)

    @staticmethod
    def df_to_csv(df: pd.DataFrame, idx_name: str, prefix: str, postfix: str = None, sort_axis="columns"):
        if postfix is None:
            postfix = '_'.join(map(str.lower, idx_name.split(' ')))

        out_df = MergedStat.sort_cols_and_round(df, axis=sort_axis)
        out_df.index.name = idx_name

        file_name = make_filename([prefix, postfix])
        out_df.to_csv(file_name)


class MergedStatsManager:
    chrom_misses = Counter()
    warnings = []

    def __init__(self, Features_obj, prefs):
        MergedStat.prefix = prefs.get('out_prefix', '')

        self.merged_stats = [
            FeatureCounts(Features_obj), RuleCounts(prefs['config']),
            AlignmentStats(), SummaryStats(),
            NtLenMatrices()
        ]

        if prefs.get('report_diags', False):
            self.merged_stats.append(MergedDiags())

    def write_report_files(self) -> None:
        self.print_warnings()
        for output_stat in self.merged_stats:
            output_stat.write_output_logfile()

    def add_library(self, other: LibraryStats) -> None:
        for merger in self.merged_stats:
            merger.add_library(other)
        self.chrom_misses.update(other.chrom_misses)

    def print_warnings(self):
        if len(self.chrom_misses) != 0:
            self.warnings.append("\nSome reads aligned to chromosomes not defined in your GFF files.")
            self.warnings.append("This may be due to a mismatch in formatting (e.g. roman vs. arabic numerals)")
            self.warnings.append("between your bowtie indexes and GFF files, or your bowtie indexes may")
            self.warnings.append("contain chromosomes not defined in your GFF files.")
            self.warnings.append("The chromosome names and their alignment counts are:")
            for chr in sorted(self.chrom_misses.keys()):
                self.warnings.append("\t" + chr + ": " + str(self.chrom_misses[chr]))
            self.warnings.append("\n")

        for warning in self.warnings:
            print(warning, file=sys.stderr)


class FeatureCounts(MergedStat):
    def __init__(self, Features_obj):
        self.feat_counts_df = pd.DataFrame(index=Features_obj.classes.keys())
        self.classes = Features_obj.classes
        self.aliases = Features_obj.aliases

    def add_library(self, other: LibraryStats) -> None:
        self.feat_counts_df[other.library["Name"]] = self.feat_counts_df.index.map(other.feat_counts)

    def write_output_logfile(self) -> None:
        """Writes selected features and their associated counts to {prefix}_out_feature_counts.csv

        Only the features in display_index will be listed in the output table, regardless of count, even
        if the features had no associated alignments.

        If a features.csv rule defined a Name Attribute other than "ID", then the associated features will
        be aliased to their corresponding Name Attribute value and displayed in the Feature Name column, and
        the feature's true "ID" will be indicated in the Feature ID column. If multiple aliases exist for
        a feature then they will be joined by ", " in the Feature Name column. A Feature Class column also
        follows.

        For example, if the rule contained a Name Attribute which aliases gene1 to abc123,def456,123.456
        and is both ALG and CSR class, then the Feature ID, Feature Name, and Feature Class column of the
        output file for this feature will read:
            gene1, "abc123,def456,123.456", "ALG,CSR"

        Subsequent columns represent the counts from each library processed by Counter. Column titles are
        formatted for each library as {group}_rep_{replicate}
        """

        # Sort columns by title and round all counts to 2 decimal places
        summary = self.sort_cols_and_round(self.feat_counts_df)
        # Add Feature Name column, which is the feature alias (default is Feature ID if no alias exists)
        summary.insert(0, "Feature Name", summary.index.map(lambda feat: ', '.join(self.aliases.get(feat, ''))))
        # Add Classes column for classes associated with the given feature
        feat_class_map = lambda feat: ', '.join(self.classes[feat])
        summary.insert(1, "Feature Class", summary.index.map(feat_class_map))
        # Sort by index, make index its own column, and rename it to Feature ID
        summary = summary.sort_index().reset_index().rename(columns={"index": "Feature ID"})

        summary.to_csv(self.prefix + '_feature_counts.csv', index=False)


class RuleCounts(MergedStat):
    def __init__(self, features_csv):
        self.rule_counts_df = pd.DataFrame()
        self.features_csv = features_csv

    def add_library(self, other: LibraryStats):
        counts = pd.Series(other.rule_counts, name=other.library['Name'])
        self.rule_counts_df = self.rule_counts_df.join(counts, how='outer')

    def write_output_logfile(self):
        # Reread the Features Sheet since FeatureSelector.rules_table is processed and less readable
        with open(self.features_csv, 'r', encoding='utf-8-sig') as f:
            # Convert each CSV row to a string with values labeled by column headers
<<<<<<< HEAD
            rules = ['; '.join([
                ': '.join([c, v])
                for c, v in row.items()])
            for row in csv.DictReader(f)]

        self.rule_counts_df = self.rule_counts_df.join(pd.Series(rules, name="Rule"), how="outer")
        self.rule_counts_df = self.sort_cols_and_round(self.rule_counts_df).set_index('Rule').fillna(0)
        self.rule_counts_df.loc["Mapped Reads"] = mapped_reads = SummaryStats.pipeline_stats_df.loc["Mapped Reads"]
=======
            rules = ['; '.join([': '.join([c,v]) for c,v in row.items()]) for row in csv.DictReader(f)]
            rules = [rule.replace("...", "") for rule in rules]

        self.rule_counts_df = self.sort_cols_and_round(self.rule_counts_df)
        order = ["Rule String"] + self.rule_counts_df.columns.to_list()

        self.rule_counts_df = self.rule_counts_df.join(pd.Series(rules, name="Rule String"), how="outer")[order].fillna(0)
        self.rule_counts_df.loc["Mapped Reads"] = mapped_reads = self.pipeline_stats_df.loc["Mapped Reads"]
>>>>>>> 53e32be9

        if mapped_reads.empty:
            # Row will be empty if Summary Stats were not gathered
            # Todo: Mapped Reads can be calculated without pipeline outputs
            self.rule_counts_df.drop("Mapped Reads", axis=0, inplace=True)

<<<<<<< HEAD
        self.df_to_csv(self.rule_counts_df, "Rule", self.prefix, 'counts_by_rule')
=======
        self.df_to_csv(self.rule_counts_df, "Rule Index", prefix, 'counts_by_rule', sort_axis=None)
>>>>>>> 53e32be9


class NtLenMatrices(MergedStat):
    def __init__(self):
        self.nt_len_matrices = {}

    def add_library(self, other: LibraryStats):
        name = other.library['Name']
        self.nt_len_matrices[name] = [
            other.mapped_nt_len,
            other.assigned_nt_len
        ]

    def write_output_logfile(self):
        """Writes each library's 5' end nucleotide / length matrices to their own files."""

        for lib_name, matrices in self.nt_len_matrices.items():
            sanitized_lib_name = lib_name.replace('/', '_')

            # Whole number counts because number of reads mapped is always integer
            mapped_nt_len_df = pd.DataFrame(matrices[0]).sort_index().fillna(0)
            mapped_nt_len_df.to_csv(f'{self.prefix}_{sanitized_lib_name}_mapped_nt_len_dist.csv')

            # Fractional counts due to (loci count) and/or (assigned feature count) normalization
            assigned_nt_len_df = pd.DataFrame(matrices[1]).sort_index().round(decimals=2).fillna(0)
            assigned_nt_len_df.to_csv(f'{self.prefix}_{sanitized_lib_name}_assigned_nt_len_dist.csv')


class AlignmentStats(MergedStat):
    def __init__(self):
        self.alignment_stats_df = pd.DataFrame(index=LibraryStats.summary_categories)

    def add_library(self, other: LibraryStats):
        library, stats = other.library['Name'], other.library_stats
        self.alignment_stats_df[library] = self.alignment_stats_df.index.map(stats)

    def write_output_logfile(self):
        self.df_to_csv(self.alignment_stats_df, "Alignment Statistics", self.prefix, 'alignment_stats')


class SummaryStats(MergedStat):

    summary_categories = ["Total Reads", "Retained Reads", "Unique Sequences",
                          "Mapped Sequences", "Mapped Reads", "Assigned Reads"]

    pipeline_stats_df = pd.DataFrame(index=summary_categories)

    def __init__(self):
        # Will become False if an added library lacks its corresponding Collapser and Bowtie outputs
        self.report_summary_statistics = True

    def add_library(self, other: LibraryStats):
        """Add incoming summary stats as new column in the master table"""

        if not self.report_summary_statistics or not self.library_has_pipeline_outputs(other):
            return

        mapped_seqs = sum([other.library_stats[stat] for stat in
                           ["Total Assigned Sequences",
                            "Total Unassigned Sequences"]])
        mapped_reads = sum([other.library_stats[stat] for stat in
                            ['Reads Assigned to Multiple Features',
                             'Reads Assigned to Single Feature',
                             'Total Unassigned Reads']])
        assigned_reads = other.library_stats["Total Assigned Reads"]
        total_reads, retained_reads = self.get_fastp_stats(other)
        unique_seqs = self.get_collapser_stats(other)

        other_summary = {
            "Total Reads": total_reads,
            "Retained Reads": retained_reads,
            "Unique Sequences": unique_seqs,
            "Mapped Sequences": mapped_seqs,
            "Mapped Reads": mapped_reads,
            "Assigned Reads": assigned_reads
        }

        self.pipeline_stats_df[other.library["Name"]] = self.pipeline_stats_df.index.map(other_summary)

    def write_output_logfile(self):
        if self.report_summary_statistics:
            self.df_to_csv(self.pipeline_stats_df, "Summary Statistics", self.prefix, "summary_stats")

    def library_has_pipeline_outputs(self, other: LibraryStats) -> bool:
        """Check working directory for pipeline outputs from previous steps"""

        sam_basename = os.path.splitext(os.path.basename(other.library['File']))[0]
        lib_basename = sam_basename.replace("_aligned_seqs", "")
        fastp_logfile = lib_basename + "_qc.json"
        collapsed_fa = lib_basename + "_collapsed.fa"

        if not os.path.isfile(fastp_logfile) or not os.path.isfile(collapsed_fa):
            self.add_warning(f"Pipeline output for {lib_basename} not found. Summary Statistics were skipped.")
            self.report_summary_statistics = False
            return False
        else:
            other.library['fastp_log'] = fastp_logfile
            other.library['collapsed'] = collapsed_fa
            return True

    def get_fastp_stats(self, other: LibraryStats) -> Optional[Tuple[int, int]]:
        """Determine the total number of reads for this library, and the total number retained by fastp"""

        try:
            with open(other.library['fastp_log'], 'r') as f:
                fastp_summary = json.load(f)['summary']

            total_reads = fastp_summary['before_filtering']['total_reads']
            retained_reads = fastp_summary['after_filtering']['total_reads']
        except (KeyError, json.JSONDecodeError):
            self.add_warning("Unable to parse fastp json logs for Summary Statistics.")
            self.add_warning("Associated file: " + other.library['File'])
            return None

        return total_reads, retained_reads

    def get_collapser_stats(self, other: LibraryStats) -> Optional[int]:
        """Determine the total number of unique sequences (after quality filtering) in this library"""

        with open(other.library['collapsed'], 'r') as f:
            with mmap.mmap(f.fileno(), 0, access=mmap.ACCESS_READ) as mm:
                from_pos = mm.rfind(b">") + 1
                to_pos = mm.rfind(b"_count=")
                count = mm[from_pos:to_pos]

        try:
            # Zero-based count
            return int(count) + 1
        except ValueError:
            self.add_warning(f"Unable to parse {other.library['collapsed']} for Summary Statistics.")
            return None

<<<<<<< HEAD
=======
    @staticmethod
    def df_to_csv(df: pd.DataFrame, idx_name:str, prefix: str, postfix: str = None, sort_axis="columns"):
        if postfix is None:
            postfix = '_'.join(map(str.lower, idx_name.split(' ')))

        if sort_axis is not None:
            out_df = SummaryStats.sort_cols_and_round(df, axis=sort_axis)
        else:
            out_df = df.round(decimals=2)

        out_df.index.name = idx_name
        file_name = make_filename([prefix, postfix])
        out_df.to_csv(file_name)

    @staticmethod
    def sort_cols_and_round(df: pd.DataFrame, axis="columns") -> pd.DataFrame:
        """Convenience function to sort columns by title and round all values to 2 decimal places"""
        return df.round(decimals=2).sort_index(axis=axis)

>>>>>>> 53e32be9

class Diagnostics:

    aln_diag_categories = ['Eliminated counts', 'No feature counts',
                           'Uncounted alignments (+)', 'Uncounted alignments (-)']

    complement = bytes.maketrans(b'ACGTacgt', b'TGCAtgca')

    def __init__(self, out_prefix: str):
        self.prefix = out_prefix
        self.alignment_diags = {stat: 0 for stat in Diagnostics.aln_diag_categories}
        self.selection_diags = defaultdict(Counter)
        self.alignments = []

    def record_alignment_details(self, aln, bundle, assignments):
        """Record detailed alignment info if user elects to save diagnostics info with the run

        This is called once per locus per read (every alignment) when the user elects to save
        diagnostics. The recorded information is later written to {library['Name']}_aln_table.txt
        after the entire SAM file has been processed."""

        # Perform reverse complement for anti-sense reads
        read = aln['seq'] \
            if aln['strand'] == '+' \
            else aln['seq'][::-1].translate(self.complement)

        # sequence, cor_counts, strand, start, end, feat1;feat2;feat3
        self.alignments.append((read, bundle['corr_count'], aln['strand'], aln['start'], aln['end'],
                                ';'.join(assignments)))

    def record_diagnostics(self, assignments, n_candidates, aln, bundle):
        """Records basic diagnostic info"""

        if len(assignments) == 0:
            if aln['strand'] == '+':
                self.alignment_diags['Uncounted alignments (+)'] += 1
            else:
                self.alignment_diags['Uncounted alignments (-)'] += 1
            if n_candidates == 0:
                self.alignment_diags['No feature counts'] += bundle['corr_count']
            else:
                self.alignment_diags['Eliminated counts'] += bundle['corr_count']


class MergedDiags(MergedStat):
    def __init__(self):
        self.aln_diags = pd.DataFrame(columns=Diagnostics.aln_diag_categories)
        self.selection_diags = {}
        self.alignment_tables = {}

    def add_library(self, other: LibraryStats):
        other_lib = other.library['Name']
        self.alignment_tables[other_lib] = other.diags.alignments
        self.selection_diags[other_lib] = other.diags.selection_diags
        self.aln_diags.loc[other_lib] = other.diags.alignment_diags

    def write_output_logfile(self):
        self.write_alignment_diags()
        self.write_selection_diags()
        self.write_alignment_tables()

    def write_alignment_diags(self):
        MergedStat.df_to_csv(self.aln_diags, "Sample", self.prefix, "alignment_diags", sort_axis="index")

    def write_alignment_tables(self):
        for library_name, table in self.alignment_tables.items():
            outfile = make_filename([self.prefix, library_name, 'aln_table'], ext='.txt')
            with open(outfile, 'w') as imf:
                imf.writelines(
                    # sequence, cor_counts, strand, start, end, feat1a/feat1b;feat2;...
                    map(lambda rec: "%s\t%f\t%c\t%d\t%d\t%s\n" % rec, table)
                )

    def write_selection_diags(self):
        out = []
        for lib in sorted(self.selection_diags.keys()):
            out.append(lib)
            for feat_class in sorted(self.selection_diags[lib].keys()):
                out.append('\t' + ','.join(feat_class))
                for stat in sorted(self.selection_diags[lib][feat_class].keys()):
                    out.append("\t\t%s: %d" % (stat, self.selection_diags[lib][feat_class][stat]))

        selection_summary_filename = make_filename([self.prefix, 'selection_diags'], ext='.txt')
        with open(selection_summary_filename, 'w') as f:
            f.write('\n'.join(out))<|MERGE_RESOLUTION|>--- conflicted
+++ resolved
@@ -133,9 +133,12 @@
         if postfix is None:
             postfix = '_'.join(map(str.lower, idx_name.split(' ')))
 
-        out_df = MergedStat.sort_cols_and_round(df, axis=sort_axis)
+        if sort_axis is not None:
+            out_df = SummaryStats.sort_cols_and_round(df, axis=sort_axis)
+        else:
+            out_df = df.round(decimals=2)
+
         out_df.index.name = idx_name
-
         file_name = make_filename([prefix, postfix])
         out_df.to_csv(file_name)
 
@@ -237,36 +240,24 @@
         # Reread the Features Sheet since FeatureSelector.rules_table is processed and less readable
         with open(self.features_csv, 'r', encoding='utf-8-sig') as f:
             # Convert each CSV row to a string with values labeled by column headers
-<<<<<<< HEAD
             rules = ['; '.join([
-                ': '.join([c, v])
-                for c, v in row.items()])
-            for row in csv.DictReader(f)]
-
-        self.rule_counts_df = self.rule_counts_df.join(pd.Series(rules, name="Rule"), how="outer")
-        self.rule_counts_df = self.sort_cols_and_round(self.rule_counts_df).set_index('Rule').fillna(0)
-        self.rule_counts_df.loc["Mapped Reads"] = mapped_reads = SummaryStats.pipeline_stats_df.loc["Mapped Reads"]
-=======
-            rules = ['; '.join([': '.join([c,v]) for c,v in row.items()]) for row in csv.DictReader(f)]
-            rules = [rule.replace("...", "") for rule in rules]
+                        ': '.join(
+                            [col.replace("...", ""), val])
+                        for col, val in row.items()])
+                     for row in csv.DictReader(f)]
 
         self.rule_counts_df = self.sort_cols_and_round(self.rule_counts_df)
         order = ["Rule String"] + self.rule_counts_df.columns.to_list()
 
         self.rule_counts_df = self.rule_counts_df.join(pd.Series(rules, name="Rule String"), how="outer")[order].fillna(0)
-        self.rule_counts_df.loc["Mapped Reads"] = mapped_reads = self.pipeline_stats_df.loc["Mapped Reads"]
->>>>>>> 53e32be9
+        self.rule_counts_df.loc["Mapped Reads"] = mapped_reads = SummaryStats.pipeline_stats_df.loc["Mapped Reads"]
 
         if mapped_reads.empty:
             # Row will be empty if Summary Stats were not gathered
             # Todo: Mapped Reads can be calculated without pipeline outputs
             self.rule_counts_df.drop("Mapped Reads", axis=0, inplace=True)
 
-<<<<<<< HEAD
-        self.df_to_csv(self.rule_counts_df, "Rule", self.prefix, 'counts_by_rule')
-=======
-        self.df_to_csv(self.rule_counts_df, "Rule Index", prefix, 'counts_by_rule', sort_axis=None)
->>>>>>> 53e32be9
+        self.df_to_csv(self.rule_counts_df, "Rule Index", self.prefix, 'counts_by_rule', sort_axis=None)
 
 
 class NtLenMatrices(MergedStat):
@@ -399,28 +390,6 @@
             self.add_warning(f"Unable to parse {other.library['collapsed']} for Summary Statistics.")
             return None
 
-<<<<<<< HEAD
-=======
-    @staticmethod
-    def df_to_csv(df: pd.DataFrame, idx_name:str, prefix: str, postfix: str = None, sort_axis="columns"):
-        if postfix is None:
-            postfix = '_'.join(map(str.lower, idx_name.split(' ')))
-
-        if sort_axis is not None:
-            out_df = SummaryStats.sort_cols_and_round(df, axis=sort_axis)
-        else:
-            out_df = df.round(decimals=2)
-
-        out_df.index.name = idx_name
-        file_name = make_filename([prefix, postfix])
-        out_df.to_csv(file_name)
-
-    @staticmethod
-    def sort_cols_and_round(df: pd.DataFrame, axis="columns") -> pd.DataFrame:
-        """Convenience function to sort columns by title and round all values to 2 decimal places"""
-        return df.round(decimals=2).sort_index(axis=axis)
-
->>>>>>> 53e32be9
 
 class Diagnostics:
 
