--- conflicted
+++ resolved
@@ -44,13 +44,6 @@
 
         bundle_read = aln_bundle[0]
         loci_counts = len(aln_bundle)
-<<<<<<< HEAD
-        nt5, seqlen = bundle_read['nt5end'], bundle_read['Length']
-
-        # Calculate counts for multi-mapping
-        read_counts = int(bundle_read['name'].split('=')[1])
-=======
->>>>>>> d039e6ae
         corr_counts = read_counts / loci_counts
         nt5, seqlen = bundle_read['nt5end'], bundle_read['Length']
 
@@ -494,32 +487,19 @@
         after the entire SAM file has been processed."""
 
         # Perform reverse complement for anti-sense reads
-<<<<<<< HEAD
-        read = aln['seq'] \
-            if aln['Strand'] == '+' \
-            else aln['seq'][::-1].translate(self.complement)
-
-        # sequence, cor_counts, strand, start, end, feat1;feat2;feat3
-        self.alignments.append((read, bundle['corr_count'], aln['Strand'], aln['start'], aln['end'],
-=======
         read = aln['Seq'] \
             if aln['Strand'] is True \
             else aln['Seq'][::-1].translate(self.complement)
 
         # sequence, cor_counts, strand, start, end, feat1;feat2;feat3
         self.alignments.append((read, bundle['corr_count'], aln['Strand'], aln['Start'], aln['End'],
->>>>>>> d039e6ae
                                 ';'.join(assignments)))
 
     def record_diagnostics(self, assignments, n_candidates, aln, bundle):
         """Records basic diagnostic info"""
 
         if len(assignments) == 0:
-<<<<<<< HEAD
-            if aln['Strand'] == '+':
-=======
             if aln['Strand'] is True:
->>>>>>> d039e6ae
                 self.alignment_diags['Uncounted alignments (+)'] += 1
             else:
                 self.alignment_diags['Uncounted alignments (-)'] += 1
