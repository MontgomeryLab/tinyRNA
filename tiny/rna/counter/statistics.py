import pandas as pd
import mmap
import json
import sys
import os

from typing import Tuple, Optional, Iterable
from collections import Counter, defaultdict

from ..util import make_filename


class LibraryStats:

    summary_categories = ['Total Assigned Reads', 'Total Unassigned Reads',
                          'Total Assigned Sequences', 'Total Unassigned Sequences',
                          'Assigned Single-Mapping Reads', 'Assigned Multi-Mapping Reads',
                          'Reads Assigned to Single Feature', 'Sequences Assigned to Single Feature',
                          'Reads Assigned to Multiple Features', 'Sequences Assigned to Multiple Features']

    def __init__(self, out_prefix: str = None, report_diags: bool = False, normalize=True, **kwargs):
        self.library = {'Name': 'Unassigned', 'File': 'Unassigned'}
        self.out_prefix = out_prefix
        self.diags = Diagnostics(out_prefix) if report_diags else None
        self.norm = normalize

        self.feat_counts = Counter()
        self.ident_counts = Counter()
        self.chrom_misses = Counter()
        self.mapped_nt_len = {nt: Counter() for nt in ['A', 'T', 'G', 'C']}
        self.assigned_nt_len = {nt: Counter() for nt in ['A', 'T', 'G', 'C']}
        self.library_stats = {stat: 0 for stat in LibraryStats.summary_categories}

    def assign_library(self, library: dict):
        self.library = library

    def count_bundle(self, aln_bundle: iter) -> dict:
        """Called for each multiple-alignment bundle before it is processed"""

        bundle_read = aln_bundle[0]
        loci_counts = len(aln_bundle)
        nt5, seqlen = bundle_read['nt5'], len(bundle_read['seq'])

        # Calculate counts for multi-mapping
        read_counts = int(bundle_read['name'].split('=')[1])
        corr_counts = read_counts / loci_counts

        bundle = {
            'loci_count': loci_counts,
            'read_count': read_counts,
            'corr_count': corr_counts,
            'assigned_feats': set(),
            'assigned_reads': 0,
            'seq_len': seqlen,
            'nt5': nt5,
            'mapping_stat':
                "Assigned Single-Mapping Reads"
                if loci_counts == 1 else
                "Assigned Multi-Mapping Reads"
        }

        # Fill in 5p nt/length matrix
        self.mapped_nt_len[nt5][seqlen] += read_counts

        return bundle

    def count_bundle_assignments(self, bundle: dict, aln: dict, assignments: set, n_candidates: int) -> None:
        """Called for each alignment for each read"""

        # TODO:
        #  Previous counting that relied on length of assigned_count or bundle['assigned_feats']
        #  is no longer correct. assigned_count no longer contains unique feature entries; it now contains
        #  unique feature-rule pairs, which means there will be multiple entries for a feature if multiple
        #  MATCHING rules share the lowest hierarchy value, and more than one of them matches the feature.

        assigned_count = len(assignments)
        corr_count = bundle['corr_count']

        if assigned_count == 0:
            self.library_stats['Total Unassigned Reads'] += corr_count
        if assigned_count > 0:
            feature_corrected_count = corr_count / assigned_count if self.norm else corr_count
            assigned_reads = feature_corrected_count * assigned_count

            self.library_stats['Total Assigned Reads'] += assigned_reads
            self.library_stats[bundle['mapping_stat']] += assigned_reads

            bundle['assigned_feats'] |= assignments
            bundle['assigned_reads'] += assigned_reads

            for feature_and_rule in assignments:
                bundle['assigned_feats'].add(feature_and_rule)
                self.feat_counts[feature_and_rule[0]] += feature_corrected_count
                self.ident_counts[feature_and_rule[1]] += feature_corrected_count

        if self.diags is not None:
            self.diags.record_diagnostics(assignments, n_candidates, aln, bundle)
            self.diags.record_alignment_details(aln, bundle, assignments)

    def finalize_bundle(self, bundle: dict) -> None:
        """Called at the conclusion of processing each multiple-alignment bundle"""

        assigned_feat_count = len(bundle['assigned_feats'])

        if assigned_feat_count == 0:
            self.library_stats['Total Unassigned Sequences'] += 1
        else:
            self.library_stats['Total Assigned Sequences'] += 1
            self.assigned_nt_len[bundle['nt5']][bundle['seq_len']] += bundle['assigned_reads']

            if assigned_feat_count == 1:
                self.library_stats['Reads Assigned to Single Feature'] += bundle['assigned_reads']
                self.library_stats['Sequences Assigned to Single Feature'] += 1
            else:
                self.library_stats['Reads Assigned to Multiple Features'] += bundle['assigned_reads']
                self.library_stats['Sequences Assigned to Multiple Features'] += 1


class SummaryStats:

    summary_categories = ["Total Reads", "Retained Reads", "Unique Sequences",
                          "Mapped Sequences", "Mapped Reads", "Assigned Reads"]

    def __init__(self, classes, feature_counter):
        self.feature_classes = classes
        self.out_prefix = feature_counter.out_prefix
        self.report_diags = feature_counter.run_diags
        self.rules_table = feature_counter.selector.rules_table

        # Will become False if an added library lacks its corresponding Collapser and Bowtie outputs
        self.report_summary_statistics = True

        self.pipeline_stats_df = pd.DataFrame(index=SummaryStats.summary_categories)
        self.feat_counts_df = pd.DataFrame(index=self.feature_classes.keys())
        self.lib_stats_df = pd.DataFrame(index=LibraryStats.summary_categories)
        self.ident_counts_df = pd.DataFrame()
        self.chrom_misses = Counter()
        self.nt_len_matrices = {}
        self.warnings = []

        if self.report_diags:
            self.aln_diags = pd.DataFrame(columns=Diagnostics.aln_diag_categories)
            self.selection_diags = {}

    def write_report_files(self, alias: dict) -> None:
        self.print_warnings()
        if self.report_diags:
            Diagnostics.write_summary(self.out_prefix, self.aln_diags, self.selection_diags)

        self.write_feat_counts(alias, self.out_prefix)
        self.write_ident_counts(self.out_prefix)
        self.write_alignment_statistics(self.out_prefix)
        self.write_pipeline_statistics(self.out_prefix)
        self.write_nt_len_matrices(self.out_prefix)

    def write_alignment_statistics(self, prefix: str) -> None:
        # Sort columns by title and round all counts to 2 decimal places
        self.df_to_csv(self.lib_stats_df, "Alignment Statistics", prefix, 'alignment_stats')

    def write_pipeline_statistics(self, prefix: str) -> None:
        if self.report_summary_statistics:
            # Sort columns by title and round all counts to 2 decimal places
            self.df_to_csv(self.pipeline_stats_df, "Summary Statistics", prefix, "summary_stats")

    def write_feat_counts(self, alias: dict, prefix: str) -> None:
        """Writes selected features and their associated counts to {prefix}_out_feature_counts.csv

        Only the features in display_index will be listed in the output table, regardless of count, even
        if the features had no associated alignments.

        If a features.csv rule defined a Name Attribute other than "ID", then the associated features will
        be aliased to their corresponding Name Attribute value and displayed in the Feature Name column, and
        the feature's true "ID" will be indicated in the Feature ID column. If multiple aliases exist for
        a feature then they will be joined by ", " in the Feature Name column. A Feature Class column also
        follows.

        For example, if the rule contained a Name Attribute which aliases gene1 to abc123,def456,123.456
        and is both ALG and CSR class, then the Feature ID, Feature Name, and Feature Class column of the
        output file for this feature will read:
            gene1, "abc123,def456,123.456", "ALG,CSR"

        Subsequent columns represent the counts from each library processed by Counter. Column titles are
        formatted for each library as {group}_rep_{replicate}
        """

        summary = self.feat_counts_df
        # Sort columns by title and round all counts to 2 decimal places
        summary = self.sort_cols_and_round(summary)
        # Add Feature Name column, which is the feature alias (default is Feature ID if no alias exists)
        summary.insert(0, "Feature Name", summary.index.map(lambda feat: ', '.join(alias.get(feat, ''))))
        # Add Classes column for classes associated with the given feature
        feat_class_map = lambda feat: ', '.join(self.feature_classes[feat])
        summary.insert(1, "Feature Class", summary.index.map(feat_class_map))
        # Sort by index, make index its own column, and rename it to Feature ID
        summary = summary.sort_index().reset_index().rename(columns={"index": "Feature ID"})

        summary.to_csv(prefix + '_feature_counts.csv', index=False)

    def write_nt_len_matrices(self, prefix: str) -> None:
        """Writes each library's 5' end nucleotide / length matrices to their own files."""

        for lib_name, matrices in self.nt_len_matrices.items():
            sanitized_lib_name = lib_name.replace('/', '_')

            mapped_nt_len_df = pd.DataFrame(matrices[0]).sort_index().fillna(0)
            mapped_nt_len_df.to_csv(f'{prefix}_{sanitized_lib_name}_mapped_nt_len_dist.csv')

            assigned_nt_len_df = pd.DataFrame(matrices[1]).sort_index().round(decimals=2).fillna(0)
            assigned_nt_len_df.to_csv(f'{prefix}_{sanitized_lib_name}_assigned_nt_len_dist.csv')

    def write_ident_counts(self, prefix: str) -> None:
        rule_idx_to_ident = lambda x: '='.join(self.rules_table[x]['Identity'])
        self.ident_counts_df['Identity'] = self.ident_counts_df.index.map(rule_idx_to_ident)
        self.ident_counts_df = (self.sort_cols_and_round(self.ident_counts_df)
                                .set_index('Identity')
                                .sort_index()
                                .fillna(0))

        self.df_to_csv(self.ident_counts_df, "Identity", prefix, 'ident_counts')

    def add_library(self, other: LibraryStats) -> None:
<<<<<<< HEAD
        name = other.library["Name"]
        # Index varies per library -> join
        self.ident_counts_df = self.ident_counts_df.join(pd.Series(other.ident_counts, name=name), how='outer')
        # Index is consistent across libraries -> index.map
        self.feat_counts_df[name] = self.feat_counts_df.index.map(other.feat_counts)
        self.lib_stats_df[name] = self.lib_stats_df.index.map(other.library_stats)
        self.nt_len_mat[name] = other.nt_len_mat
=======
        # Add incoming feature counts as a new column of the data frame
        # Since other.feat_counts is a Counter object, unrecorded features default to 0 on lookup
        self.feat_counts_df[other.library["Name"]] = self.feat_counts_df.index.map(other.feat_counts)
        self.lib_stats_df[other.library["Name"]] = self.lib_stats_df.index.map(other.library_stats)
        self.nt_len_matrices[other.library["Name"]] = [other.mapped_nt_len, other.assigned_nt_len]
>>>>>>> 2baa4bc2
        self.chrom_misses.update(other.chrom_misses)

        if self.report_diags: self.add_diags(other)

        # Process pipeline step outputs for this library, if they exist, to provide Summary Statistics
        if self.report_summary_statistics and self.library_has_pipeline_outputs(other):
            self.add_summary_stats(other)

    def add_summary_stats(self, other: LibraryStats):
        """Add incoming summary stats as new column in the master table"""

        mapped_seqs = sum([other.library_stats[stat] for stat in
                           ["Total Assigned Sequences",
                            "Total Unassigned Sequences"]])
        mapped_reads = sum([other.library_stats[stat] for stat in
                            ['Reads Assigned to Multiple Features',
                             'Reads Assigned to Single Feature',
                             'Total Unassigned Reads']])
        assigned_reads = other.library_stats["Total Assigned Reads"]
        total_reads, retained_reads = self.get_fastp_stats(other)
        unique_seqs = self.get_collapser_stats(other)

        other_summary = {
            "Total Reads": total_reads,
            "Retained Reads": retained_reads,
            "Unique Sequences": unique_seqs,
            "Mapped Sequences": mapped_seqs,
            "Mapped Reads": mapped_reads,
            "Assigned Reads": assigned_reads
        }

        self.pipeline_stats_df[other.library["Name"]] = self.pipeline_stats_df.index.map(other_summary)

    def add_diags(self, other: LibraryStats) -> None:
        """Append alignment and selection diagnostics to the master tables"""

        other_lib = other.library['Name']
        self.selection_diags[other_lib] = other.diags.selection_diags
        self.aln_diags.loc[other_lib] = other.diags.alignment_diags

    def print_warnings(self):
        if len(self.chrom_misses) != 0:
            self.warnings.append("\nSome reads aligned to chromosomes not defined in your GFF files.")
            self.warnings.append("This may be due to a mismatch in formatting (e.g. roman vs. arabic numerals)")
            self.warnings.append("between your bowtie indexes and GFF files, or your bowtie indexes may")
            self.warnings.append("contain chromosomes not defined in your GFF files.")
            self.warnings.append("The chromosome names and their alignment counts are:")
            for chr in sorted(self.chrom_misses.keys()):
                self.warnings.append("\t" + chr + ": " + str(self.chrom_misses[chr]))
            self.warnings.append("\n")

        for warning in self.warnings:
            print(warning, file=sys.stderr)

    def library_has_pipeline_outputs(self, other: LibraryStats) -> bool:
        """Check working directory for pipeline outputs from previous steps"""

        sam_basename = os.path.splitext(os.path.basename(other.library['File']))[0]
        lib_basename = sam_basename.replace("_aligned_seqs", "")
        fastp_logfile = lib_basename + "_qc.json"
        collapsed_fa = lib_basename + "_collapsed.fa"

        if not os.path.isfile(fastp_logfile) or not os.path.isfile(collapsed_fa):
            self.warnings.append(f"Pipeline output for {lib_basename} not found. Summary Statistics were skipped.")
            self.report_summary_statistics = False
            return False
        else:
            other.library['fastp_log'] = fastp_logfile
            other.library['collapsed'] = collapsed_fa
            return True

    def get_fastp_stats(self, other: LibraryStats) -> Optional[Tuple[int, int]]:
        """Determine the total number of reads for this library, and the total number retained by fastp"""

        try:
            with open(other.library['fastp_log'], 'r') as f:
                fastp_summary = json.load(f)['summary']

            total_reads = fastp_summary['before_filtering']['total_reads']
            retained_reads = fastp_summary['after_filtering']['total_reads']
        except (KeyError, json.JSONDecodeError):
            self.warnings.append("Unable to parse fastp json logs for Summary Statistics.")
            self.warnings.append("Associated file: " + other.library['File'])
            return None

        return total_reads, retained_reads

    def get_collapser_stats(self, other: LibraryStats) -> Optional[int]:
        """Determine the total number of unique sequences (after quality filtering) in this library"""

        with open(other.library['collapsed'], 'r') as f:
            with mmap.mmap(f.fileno(), 0, access=mmap.ACCESS_READ) as mm:
                from_pos = mm.rfind(b">") + 1
                to_pos = mm.rfind(b"_count=")
                count = mm[from_pos:to_pos]

        try:
            # Zero-based count
            return int(count) + 1
        except ValueError:
            self.warnings.append(f"Unable to parse {other.library['collapsed']} for Summary Statistics.")
            return None

    @staticmethod
    def df_to_csv(df: pd.DataFrame, idx_name:str, prefix: str, postfix: str = None, sort_axis="columns"):
        if postfix is None:
            postfix = '_'.join(map(str.lower, idx_name.split(' ')))

        out_df = SummaryStats.sort_cols_and_round(df, axis=sort_axis)
        out_df.index.name = idx_name

        file_name = make_filename([prefix, postfix])
        out_df.to_csv(file_name)

    @staticmethod
    def sort_cols_and_round(df: pd.DataFrame, axis="columns") -> pd.DataFrame:
        """Convenience function to sort columns by title and round all values to 2 decimal places"""
        return df.round(decimals=2).sort_index(axis=axis)


class Diagnostics:

    aln_diag_categories = ['Eliminated counts', 'No feature counts',
                           'Uncounted alignments (+)', 'Uncounted alignments (-)']

    complement = bytes.maketrans(b'ACGTacgt', b'TGCAtgca')

    def __init__(self, out_prefix: str):
        self.out_prefix = out_prefix
        self.alignment_diags = {stat: 0 for stat in Diagnostics.aln_diag_categories}
        self.selection_diags = defaultdict(Counter)
        self.alignments = []

    def record_alignment_details(self, aln, bundle, assignments):
        """Record detailed alignment info if user elects to save diagnostics info with the run

        This is called once per locus per read (every alignment) when the user elects to save
        diagnostics. The recorded information is later written to {library['Name']}_aln_table.txt
        after the entire SAM file has been processed."""

        # Perform reverse complement for anti-sense reads
        read = aln['seq'] \
            if aln['strand'] == '+' \
            else aln['seq'][::-1].translate(self.complement)

        # sequence, cor_counts, strand, start, end, feat1;feat2;feat3
        self.alignments.append((read, bundle['corr_count'], aln['strand'], aln['start'], aln['end'],
                                ';'.join(assignments)))

    def write_intermediate_file(self, library_name: str) -> None:
        """Write all recorded alignment info for this library to its corresponding alignment table."""

        outfile = make_filename([self.out_prefix, library_name, 'aln_table'], ext='.txt')
        with open(outfile, 'w') as imf:
            imf.writelines(
                # sequence, cor_counts, strand, start, end, feat1a/feat1b;feat2;...
                map(lambda rec: "%s\t%f\t%c\t%d\t%d\t%s\n" % rec, self.alignments)
            )

    def record_diagnostics(self, assignments, n_candidates, aln, bundle):
        """Records basic diagnostic info"""

        if len(assignments) == 0:
            if aln['strand'] == '+':
                self.alignment_diags['Uncounted alignments (+)'] += 1
            else:
                self.alignment_diags['Uncounted alignments (-)'] += 1
            if n_candidates == 0:
                self.alignment_diags['No feature counts'] += bundle['corr_count']
            else:
                self.alignment_diags['Eliminated counts'] += bundle['corr_count']

    @classmethod
    def write_summary(cls, out_prefix: str, alignment_summary: pd.DataFrame, selection_summary: dict) -> None:
        """Write summary diagnostics, gathered by SummaryStatistics, for all libraries

        Args:
            out_prefix: prefix for the output diagnostic files
            alignment_summary: alignment diagnostics for ALL libraries
            selection_summary: selection diagnostics for ALL libraries
        """

        SummaryStats.df_to_csv(alignment_summary, "Sample", out_prefix, "alignment_diags", sort_axis="index")

        out = []
        for lib in sorted(selection_summary.keys()):
            out.append(lib)
            for feat_class in sorted(selection_summary[lib].keys()):
                out.append('\t' + ','.join(feat_class))
                for stat in sorted(selection_summary[lib][feat_class].keys()):
                    out.append("\t\t%s: %d" % (stat, selection_summary[lib][feat_class][stat]))

        selection_summary_filename = make_filename([out_prefix, 'selection_diags'], ext='.txt')
        with open(selection_summary_filename, 'w') as f:
            f.write('\n'.join(out))<|MERGE_RESOLUTION|>--- conflicted
+++ resolved
@@ -219,21 +219,13 @@
         self.df_to_csv(self.ident_counts_df, "Identity", prefix, 'ident_counts')
 
     def add_library(self, other: LibraryStats) -> None:
-<<<<<<< HEAD
         name = other.library["Name"]
         # Index varies per library -> join
         self.ident_counts_df = self.ident_counts_df.join(pd.Series(other.ident_counts, name=name), how='outer')
         # Index is consistent across libraries -> index.map
         self.feat_counts_df[name] = self.feat_counts_df.index.map(other.feat_counts)
         self.lib_stats_df[name] = self.lib_stats_df.index.map(other.library_stats)
-        self.nt_len_mat[name] = other.nt_len_mat
-=======
-        # Add incoming feature counts as a new column of the data frame
-        # Since other.feat_counts is a Counter object, unrecorded features default to 0 on lookup
-        self.feat_counts_df[other.library["Name"]] = self.feat_counts_df.index.map(other.feat_counts)
-        self.lib_stats_df[other.library["Name"]] = self.lib_stats_df.index.map(other.library_stats)
-        self.nt_len_matrices[other.library["Name"]] = [other.mapped_nt_len, other.assigned_nt_len]
->>>>>>> 2baa4bc2
+        self.nt_len_matrices[name] = [other.mapped_nt_len, other.assigned_nt_len]
         self.chrom_misses.update(other.chrom_misses)
 
         if self.report_diags: self.add_diags(other)
