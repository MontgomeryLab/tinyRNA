--- conflicted
+++ resolved
@@ -44,15 +44,8 @@
 
         bundle_read = aln_bundle[0]
         loci_counts = len(aln_bundle)
-<<<<<<< HEAD
+        corr_counts = read_counts / loci_counts
         nt5, seqlen = bundle_read['nt5end'], bundle_read['Length']
-
-        # Calculate counts for multi-mapping
-        read_counts = int(bundle_read['name'].split('=')[1])
-=======
->>>>>>> f7ffabbb
-        corr_counts = read_counts / loci_counts
-        nt5, seqlen = bundle_read['nt5'], len(bundle_read['seq'])
 
         # Fill in 5p nt/length matrix
         self.mapped_nt_len[nt5][seqlen] += read_counts
