"""This submodule assigns feature counts for SAM alignments using a Feature Sheet ruleset.

If you find that you are sourcing all of your input files from a prior run, we recommend
that you instead run `tiny recount` within that run's directory.
"""

import multiprocessing as mp
import traceback
import argparse
import sys
import os

from collections import defaultdict
from typing import Tuple, List, Dict

from tiny.rna.counter.features import Features, FeatureCounter
from tiny.rna.counter.statistics import SummaryStats
from tiny.rna.util import report_execution_time, from_here
from tiny.rna.configuration import CSVReader

# Global variables for multiprocessing
feature_counter: FeatureCounter


def get_args():
    """Get input arguments from the user/command line."""

    arg_parser = argparse.ArgumentParser(description=__doc__)
    required_group = arg_parser.add_argument_group("required arguments")

    # Required arguments
    required_group.add_argument('-i', '--input-csv', metavar='SAMPLES', required=True,
                        help='your Samples Sheet')
    required_group.add_argument('-c', '--config', metavar='CONFIGFILE', required=True,
                        help='your Features Sheet')
    required_group.add_argument('-o', '--out-prefix', metavar='OUTPUTPREFIX', required=True,
                        help='output prefix to use for file names')

    # Optional arguments
    arg_parser.add_argument('-sf', '--source-filter', metavar='SOURCE', nargs='*', default=[],
                        help='Only produce counts for features whose '
                             'GFF column 2 matches the source(s) listed')
    arg_parser.add_argument('-tf', '--type-filter', metavar='TYPE', nargs='*', default=[],
                        help='Only produce counts for features whose '
                             'GFF column 3 matches the type(s) listed')
    arg_parser.add_argument('-nn', '--no-normalize', action='store_true',
                        help='Do not normalize counts by genomic hits '
                             'and (selected) overlapping feature counts.')
    arg_parser.add_argument('-a', '--all-features', action='store_true',
                        help='Represent all features in output counts table, '
                             'regardless of counts or identity rules.')
    arg_parser.add_argument('-p', '--is-pipeline', action='store_true',
                        help='Indicates that counter was invoked as part of a pipeline run '
                             'and that input files should be sourced as such.')
    arg_parser.add_argument('-d', '--report-diags', action='store_true',
                        help='Produce diagnostic information about uncounted/eliminated '
                             'selection elements.')

    return arg_parser.parse_args()


def load_samples(samples_csv: str, is_pipeline: bool) -> List[Dict[str, str]]:
    """Parses the Samples Sheet to determine library names and alignment files for counting

    Sample files may have a .fastq(.gz) extension (i.e. when Counter is called as part of a
    pipeline run) or a .sam extension (i.e. when Counter is called as a standalone tool).

    Args:
        samples_csv: a csv file which defines sample group, replicate, and file location
        is_pipeline: helps locate sample SAM files. If true, files are assumed to reside
            in the working directory. If false, files are assumed to reside in the same
            directory as their source FASTQ files with '_aligned_seqs.sam' appended
            (i.e. /dir/sample1.fastq -> /dir/sample1_aligned_seqs.sam).

    Returns:
        inputs: a list of dictionaries for each library, where each dictionary defines the
        library name and the location of its SAM file for counting.
    """

    def get_library_filename(csv_row_file: str, samples_csv: str) -> str:
        """The input samples.csv may contain either fastq or sam files"""

        file_ext = os.path.splitext(csv_row_file)[1].lower()

        # If the sample file has a fastq(.gz) extension, infer the name of its pipeline-produced .sam file
        if file_ext in [".fastq", ".gz"]:
            # Fix relative paths to be relative to sample_csv's path, rather than relative to cwd
            csv_row_file = os.path.basename(csv_row_file) if is_pipeline else from_here(samples_csv, csv_row_file)
            csv_row_file = os.path.splitext(csv_row_file)[0] + "_aligned_seqs.sam"
        elif file_ext == ".sam":
            if not os.path.isabs(csv_row_file):
                raise ValueError("The following file must be expressed as an absolute path:\n%s" % (csv_row_file,))
        else:
            raise ValueError("The filenames defined in your Samples Sheet must have a .fastq(.gz) or .sam extension.\n"
                             "The following filename contained neither:\n%s" % (csv_row_file,))
        return csv_row_file

    inputs = list()

    for row in CSVReader(samples_csv, "Samples Sheet").rows():
        library_name = f"{row['Group']}_rep_{row['Replicate']}"
        library_file_name = get_library_filename(row['File'], samples_csv)
        record = {"Name": library_name, "File": library_file_name}

        if record not in inputs: inputs.append(record)

    return inputs


def load_config(features_csv: str, is_pipeline: bool) -> Tuple[List[dict], Dict[str, list]]:
    """Parses the Features Sheet to provide inputs to FeatureSelector and build_reference_tables

    Args:
        features_csv: a csv file which defines feature sources and selection rules
        is_pipeline: helps locate GFF files defined in the Features Sheet. If true,
            GFF files are assumed to reside in the working directory.

    Returns:
        rules: a list of dictionaries, each representing a parsed row from input.
            Note that these are just rule definitions which FeatureSelector will
            further digest to produce its rules table.
        gff_files: a dict of GFF files and associated Name Attribute preferences
    """

    rules, gff_files = list(), defaultdict(list)

    for row in CSVReader(features_csv, "Features Sheet").rows():
        rule = {col: row[col] for col in ["Strand", "Hierarchy", "nt5end", "Length", "Strict"]}
        rule['nt5end'] = rule['nt5end'].upper().translate({ord('U'): 'T'})  # Convert RNA base to cDNA base
        rule['Identity'] = (row['Key'], row['Value'])                       # Create identity tuple
        rule['Hierarchy'] = int(rule['Hierarchy'])                          # Convert hierarchy to number
        rule['Strict'] = rule['Strict'] == 'Full'                           # Convert strict intersection to boolean

        gff = os.path.basename(row['Source']) if is_pipeline else from_here(features_csv, row['Source'])

        # Duplicate Name Attributes and rule entries are not allowed
        if row['Name'] not in ["ID", *gff_files[gff]]: gff_files[gff].append(row['Name'])
        if rule not in rules: rules.append(rule)

    rules.sort(key=lambda x: x['Hierarchy'])
    return rules, gff_files


@report_execution_time("Counting and merging")
def map_and_reduce(libraries):
    """Assigns one worker process per library and merges the statistics they report"""

    # SummaryStats handles final output files, regardless of multiprocessing status
<<<<<<< HEAD
    summary = SummaryStats(Features, FeatureCounter.out_prefix, FeatureCounter.run_diags)
=======
    summary = SummaryStats(Features.classes, FeatureCounter.out_prefix, FeatureCounter.run_diags)
>>>>>>> c054c883

    # Use a multiprocessing pool if multiple sam files were provided
    if len(libraries) > 1:
        with mp.Pool(len(libraries)) as pool:
            async_results = pool.imap_unordered(feature_counter.count_reads, libraries)

            for stats_result in async_results:
                summary.add_library(stats_result)
    else:
        # Only one library, multiprocessing not beneficial for task
        summary.add_library(feature_counter.count_reads(libraries[0]))

    return summary


@report_execution_time("Counter's overall runtime")
def main():
    # Get command line arguments.
    args = get_args()

    try:
        # Determine SAM inputs and their associated library names
        libraries = load_samples(args.input_csv, args.is_pipeline)

        # Load selection rules and feature sources from config
        selection_rules, gff_file_set = load_config(args.config, args.is_pipeline)

        # global for multiprocessing
        global feature_counter
        feature_counter = FeatureCounter(gff_file_set, selection_rules, **vars(args))

        # Assign and count features using multiprocessing and merge results
        merged_counts = map_and_reduce(libraries)

        # Write final outputs
        merged_counts.write_report_files(Features.aliases)
    except:
        traceback.print_exception(*sys.exc_info())
        print("\n\nCounter encountered an error. Don't worry! You don't have to start over.\n"
              "You can resume the pipeline at Counter. To do so:\n\t"
              "1. cd into your Run Directory\n\t"
              '2. Run "tiny recount --config your_run_config.yml"\n\t'
              '   (that\'s the processed run config) ^^^\n\n', file=sys.stderr)


if __name__ == '__main__':
    main()<|MERGE_RESOLUTION|>--- conflicted
+++ resolved
@@ -146,11 +146,7 @@
     """Assigns one worker process per library and merges the statistics they report"""
 
     # SummaryStats handles final output files, regardless of multiprocessing status
-<<<<<<< HEAD
-    summary = SummaryStats(Features, FeatureCounter.out_prefix, FeatureCounter.run_diags)
-=======
     summary = SummaryStats(Features.classes, FeatureCounter.out_prefix, FeatureCounter.run_diags)
->>>>>>> c054c883
 
     # Use a multiprocessing pool if multiple sam files were provided
     if len(libraries) > 1:
