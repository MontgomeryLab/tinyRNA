--- conflicted
+++ resolved
@@ -48,6 +48,11 @@
                         help='Produce diagnostic information about uncounted/eliminated '
                              'selection elements.')
 
+    parsed_args = arg_parser.parse_args()
+
+    global is_pipeline, run_diags
+    is_pipeline = parsed_args.is_pipeline
+    run_diags = parsed_args.diagnostics
     return arg_parser.parse_args()
 
 
@@ -88,9 +93,8 @@
             if not os.path.isabs(csv_row_file):
                 raise ValueError("The following file must be expressed as an absolute path:\n%s" % (csv_row_file,))
         else:
-            raise ValueError(
-                "The filenames defined in your Samples Sheet must have a .fastq(.gz) or .sam extension.\n"
-                "The following filename contained neither:\n%s" % (csv_row_file,))
+            raise ValueError("The filenames defined in your Samples Sheet must have a .fastq(.gz) or .sam extension.\n"
+                             "The following filename contained neither:\n%s" % (csv_row_file,))
         return csv_row_file
 
     inputs = list()
@@ -129,20 +133,11 @@
 
         next(csv_reader)  # Skip header line
         for row in csv_reader:
-<<<<<<< HEAD
-            rule = {col: row[col] for col in ["Strand", "Hierarchy", "nt5", "Length", "Strict"]}
-            rule['nt5'] = rule['nt5'].upper().translate({ord('U'): 'T'})  # Convert RNA base to cDNA base
-            rule['Strand'] = convert_strand[rule['Strand'].lower()]  # Convert sense/antisense to +/-
-            rule['Identity'] = (row['Key'], row['Value'])  # Create identity tuple
-            rule['Hierarchy'] = int(rule['Hierarchy'])  # Convert hierarchy to number
-            rule['Strict'] = rule['Strict'] == 'Full'  # Convert strict intersection to boolean
-=======
             rule = {col: row[col] for col in ["Strand", "Hierarchy", "nt5end", "Length", "Strict"]}
             rule['nt5end'] = rule['nt5end'].upper().translate({ord('U'): 'T'})  # Convert RNA base to cDNA base
             rule['Identity'] = (row['Key'], row['Value'])                       # Create identity tuple
             rule['Hierarchy'] = int(rule['Hierarchy'])                          # Convert hierarchy to number
             rule['Strict'] = rule['Strict'] == 'Full'                           # Convert strict intersection to boolean
->>>>>>> 1aa8d580
 
             gff = os.path.basename(row['Source']) if is_pipeline else from_here(features_csv, row['Source'])
 
@@ -163,21 +158,11 @@
     out_prefix: str
     run_diags: bool
 
-<<<<<<< HEAD
     def __init__(self, gff_file_set, selection_rules, run_diags, out_prefix):
         reference_tables = parser.build_reference_tables(gff_file_set, selection_rules)
         FeatureCounter.features = reference_tables[0]
         FeatureCounter.attributes = reference_tables[1]
         FeatureCounter.alias = reference_tables[2]
-=======
-    # Resolve features from alignment interval on both strands, regardless of alignment strand
-    feat_matches = [match for strand in ('+', '-') for match in
-                    (features.chrom_vectors[iv.chrom][strand]  # GenomicArrayOfSets -> ChromVector
-                             .array[iv.start:iv.end]           # ChromVector -> StepVector
-                             .get_steps(merge_steps=True))     # StepVector -> (iv_start, iv_end, {features})]
-                    # If an alignment does not map to a feature, an empty set is returned at tuple position 2
-                    if len(match[2]) != 0]
->>>>>>> 1aa8d580
 
         FeatureCounter.selection_rules = selection_rules
         FeatureCounter.out_prefix = out_prefix
@@ -194,10 +179,10 @@
 
         try:
             # Resolve features from alignment interval on both strands, regardless of alignment strand
-            feat_matches = [match for match in
-                            (self.features.chrom_vectors[iv.chrom]['.']  # GenomicArrayOfSets -> ChromVector
-                             .array[iv.start:iv.end]                     # ChromVector -> StepVector
-                             .get_steps(merge_steps=True))               # StepVector -> (iv_start, iv_end, {features})]
+            feat_matches = [match for strand in ('+', '-') for match in
+                            (self.features.chrom_vectors[iv.chrom][strand]  # GenomicArrayOfSets -> ChromVector
+                                          .array[iv.start:iv.end]           # ChromVector -> StepVector
+                                          .get_steps(merge_steps=True))     # StepVector -> (iv_start, iv_end, {features})]
                             # If an alignment does not map to a feature, an empty set is returned at tuple position 2
                             if len(match[2]) != 0]
         except KeyError as ke:
@@ -252,16 +237,9 @@
         # Load selection rules and feature sources from config
         selection_rules, gff_file_set = load_config(args.config)
 
-<<<<<<< HEAD
         # global for multiprocessing
         global feature_counter
         feature_counter = FeatureCounter(gff_file_set, selection_rules, args.run_diags, args.out_prefix)
-=======
-        # Build features table and selector, global for multiprocessing
-        global features, selector
-        features, attributes, alias, ivs = parser.build_reference_tables(gff_file_set, selection_rules)
-        selector = FeatureSelector(selection_rules, attributes, ivs)
->>>>>>> 1aa8d580
 
         # Prepare for multiprocessing pool
         ret_queue = mp.Manager().Queue() if len(libraries) > 1 else queue.Queue()
