--- conflicted
+++ resolved
@@ -54,18 +54,10 @@
         feat_matches, assignment = set(), set()
 
         try:
-<<<<<<< HEAD
-            # Resolve features from alignment interval on both strands, regardless of alignment strand
-            feat_matches = feat_matches.union(*(match for match in
-                    (Features.chrom_vectors[al['chrom']]['.']     # GenomicArrayOfSets -> ChromVector
-                             .array[al['start']:al['end']]        # ChromVector -> StepVector
-                             .get_steps(values_only=True))        # StepVector -> (iv_start, iv_end, {features})
-=======
             feat_matches = feat_matches.union(*(match for match in
                     (Features.chrom_vectors[al['chrom']]['.']       # GenomicArrayOfSets -> ChromVector
                              .array[al['start']:al['end']]          # ChromVector -> StepVector
                              .get_steps(values_only=True))          # StepVector -> {features}
->>>>>>> 8a5355c2
                     # If an alignment does not map to a feature, an empty set is returned
                     if len(match) != 0))
         except KeyError as ke:
