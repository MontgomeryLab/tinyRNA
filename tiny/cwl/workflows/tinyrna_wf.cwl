#!/usr/bin/env cwl-runner

cwlVersion: v1.2
class: Workflow

requirements:
  - class: ScatterFeatureRequirement
  - class: SubworkflowFeatureRequirement
  - class: MultipleInputFeatureRequirement

inputs:

  # multi input
  threads: int?
  run_name: string
  sample_basenames: string[]

  # bowtie build
  run_bowtie_build: boolean
  reference_genome_files: File[]
  offrate: int?
  ntoa: boolean?
  noref: boolean?
  ftabchars: int?

  # fastp inputs
  in_fq: File[]
  fp_phred64: boolean?
  compression: int?
  dont_overwrite: boolean?
  disable_adapter_trimming: boolean?
  adapter_sequence: string?
  trim_poly_x: boolean?
  poly_x_min_len: int?
  disable_quality_filtering: boolean?
  qualified_quality_phred: int?
  unqualified_percent_limit: int?
  n_base_limit: int?
  disable_length_filtering: boolean?
  length_required: int?
  length_limit: int?
  overrepresentation_analysis: boolean?
  overrepresentation_sampling: int?
  fastp_report_titles: string[]

  # collapser inputs
  threshold: int?
  compress: boolean?

  # bowtie inputs
  bt_index_files: File[]
  ebwt: string
  fastq: boolean?
  fasta: boolean?
  trim5: int?
  trim3: int?
  bt_phred64: boolean?
  solexa: boolean?
  solexa13: boolean?
  end_to_end: int?
  nofw: boolean?
  norc: boolean?
  k_aln: int?
  all_aln: boolean?
  no_unal: boolean?
  sam: boolean?
  seed: int?
  shared_memory: boolean?

  # counter inputs
  samples_csv: File
  features_csv: File
  gff_files: File[]?
  aligned_seqs: File[]?
  is_pipeline: boolean?
  counter_diags: boolean?
  counter_no_normalize: boolean?
  counter_all_features: boolean?
  counter_type_filter: string[]?
  counter_source_filter: string[]?

  # deseq inputs
  control_condition: string?
  dge_pca_plots: boolean?
  dge_drop_zero: boolean?

  # plotter options
  plot_requests: string[]
  plot_style_sheet: File?

  # output directory names
  dir_name_bt_build: string
  dir_name_fastp: string
  dir_name_collapser: string
  dir_name_bowtie: string
  dir_name_counter: string
  dir_name_dge: string
  dir_name_plotter: string

steps:

  bt_build_optional:
    run: ../tools/bowtie-build.cwl
    when: $(inputs.run_bowtie_build)
    in:
      run_bowtie_build: run_bowtie_build
      ref_in: reference_genome_files
      ebwt_base: ebwt
      offrate: offrate
      ntoa: ntoa
      noref: noref
      ftabchars: ftabchars
      threads: threads
    out: [index_files, console_output]

  counter-prep:
    run: per-library.cwl
    scatter: [in_fq, sample_basename, fastp_report_title]
    scatterMethod: dotproduct
    in:
      sample_basename: sample_basenames
      # fastp
      in_fq: in_fq
      fp_phred64: fp_phred64
      compression: compression
      dont_overwrite: dont_overwrite
      disable_adapter_trimming: disable_adapter_trimming
      adapter_sequence: adapter_sequence
      trim_poly_x: trim_poly_x
      poly_x_min_len: poly_x_min_len
      disable_quality_filtering: disable_quality_filtering
      qualified_quality_phred: qualified_quality_phred
      unqualified_percent_limit: unqualified_percent_limit
      n_base_limit: n_base_limit
      disable_length_filtering: disable_length_filtering
      length_required: length_required
      length_limit: length_limit
      overrepresentation_analysis: overrepresentation_analysis
      overrepresentation_sampling: overrepresentation_sampling
      fastp_report_title: fastp_report_titles

      # Collapser
      threshold: threshold
      compress: compress

      # Bowtie
      bt_index_files:
        source: [bt_build_optional/index_files, bt_index_files]
        pickValue: first_non_null
        default: bt_index_files  # To appease the workflow validator
      ebwt: ebwt
      fastq: fastq
      fasta: fasta
      trim5: trim5
      trim3: trim3
      bt_phred64: bt_phred64
      solexa: solexa
      solexa13: solexa13
      end_to_end: end_to_end
      nofw: nofw
      k_aln: k_aln
      all_aln: all_aln
      no_unal: no_unal
      sam: sam
      threads: threads
      shared_memory: shared_memory
      seed: seed
    out: [fastq_clean, html_report_file, json_report_file, fastp_console, uniq_seqs, uniq_seqs_low, collapser_console,
          aln_seqs, unal_seqs, bowtie_console]
    
  counter-prep-subdirs:
    run: organize-outputs.cwl
    in:
      bt_build_name: dir_name_bt_build
      bt_build_indexes: bt_build_optional/index_files
      bt_build_console: bt_build_optional/console_output
      run_bowtie_build: run_bowtie_build

      fastp_name: dir_name_fastp
      fastp_cleaned_fastq: counter-prep/fastq_clean
      fastp_html_report: counter-prep/html_report_file
      fastp_json_report: counter-prep/json_report_file
      fastp_console: counter-prep/fastp_console

      collapser_name: dir_name_collapser
      collapser_uniq: counter-prep/uniq_seqs
      collapser_low: counter-prep/uniq_seqs_low
      collapser_console: counter-prep/collapser_console

      bowtie_name: dir_name_bowtie
      bowtie_sam: counter-prep/aln_seqs
      bowtie_unal: counter-prep/unal_seqs
      bowtie_console: counter-prep/bowtie_console
    out: [ bt_build_dir, fastp_dir, collapser_dir, bowtie_dir ]

  counter:
    run: ../tools/tiny-count.cwl
    in:
      samples_csv: samples_csv
      config_csv: features_csv
      aligned_seqs: counter-prep/aln_seqs
      gff_files: gff_files
      out_prefix: run_name
      all_features: counter_all_features
      source_filter: counter_source_filter
      no_normalize: counter_no_normalize
      type_filter: counter_type_filter
      is_pipeline: {default: true}
      diagnostics: counter_diags
      fastp_logs: counter-prep/json_report_file
      collapsed_fa: counter-prep/uniq_seqs
<<<<<<< HEAD
    out: [feature_counts, other_counts, alignment_stats, summary_stats,
          intermed_out_files, alignment_diags, selection_diags]
=======
    out: [feature_counts, other_counts, alignment_stats, summary_stats, intermed_out_files,
          alignment_diags, selection_diags, console_output]
>>>>>>> 49385512

  counter-subdir:
    run: organize-outputs.cwl
    in:
      counter_name: dir_name_counter
      counter_features: counter/feature_counts
      counter_other: counter/other_counts
      counter_alignment_stats: counter/alignment_stats
      counter_summary_stats: counter/summary_stats
      counter_intermed: counter/intermed_out_files
      counter_aln_diag: counter/alignment_diags
      counter_selection_diag: counter/selection_diags
      counter_console: counter/console_output
      features_csv: features_csv
    out: [counter_dir]

  dge:
    run: ../tools/tiny-deseq.cwl
    in:
      input_file: counter/feature_counts
      outfile_prefix: run_name
      control: control_condition
      plots: dge_pca_plots
      drop_zero: dge_drop_zero
    out: [ norm_counts, comparisons, pca_plots, console_output ]

  dge-subdir:
    run: organize-outputs.cwl
    in:
      dge_name: dir_name_dge
      dge_norm: dge/norm_counts
      dge_comparisons: dge/comparisons
      dge_pca: dge/pca_plots
      dge_console: dge/console_output
    out: [dge_dir]

  plotter:
    run: ../tools/tiny-plot.cwl
    in:
      norm_counts: dge/norm_counts
      dge_tables: dge/comparisons
      len_dist: counter/other_counts
      style_sheet: plot_style_sheet
      out_prefix: run_name
      plot_requests: plot_requests
    out: [plots, console_output]

  plotter-subdir:
    run: organize-outputs.cwl
    in:
      plotter_name: dir_name_plotter
      plotter_plots: plotter/plots
      plotter_console: plotter/console_output
    out: [plotter_dir]

outputs:

  # Subdirectory outputs
  bt_build_out_dir:
    type: Directory?
    outputSource: counter-prep-subdirs/bt_build_dir

  fastp_out_dir:
    type: Directory?
    outputSource: counter-prep-subdirs/fastp_dir

  collapser_out_dir:
    type: Directory?
    outputSource: counter-prep-subdirs/collapser_dir

  bowtie_out_dir:
    type: Directory?
    outputSource: counter-prep-subdirs/bowtie_dir

  counter_out_dir:
    type: Directory?
    outputSource: counter-subdir/counter_dir

  dge_out_dir:
    type: Directory?
    outputSource: dge-subdir/dge_dir

  plotter_dir:
    type: Directory?
    outputSource: plotter-subdir/plotter_dir
<|MERGE_RESOLUTION|>--- conflicted
+++ resolved
@@ -209,13 +209,8 @@
       diagnostics: counter_diags
       fastp_logs: counter-prep/json_report_file
       collapsed_fa: counter-prep/uniq_seqs
-<<<<<<< HEAD
-    out: [feature_counts, other_counts, alignment_stats, summary_stats,
+    out: [feature_counts, other_counts, alignment_stats, summary_stats, console_output,
           intermed_out_files, alignment_diags, selection_diags]
-=======
-    out: [feature_counts, other_counts, alignment_stats, summary_stats, intermed_out_files,
-          alignment_diags, selection_diags, console_output]
->>>>>>> 49385512
 
   counter-subdir:
     run: organize-outputs.cwl
