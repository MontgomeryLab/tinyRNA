--- conflicted
+++ resolved
@@ -95,14 +95,7 @@
 
     if config_object['run_native']:
         # Execute the CWL runner via native Python
-<<<<<<< HEAD
         return_code = run_cwltool_native(config_object, workflow, run_directory)
-=======
-        return_code = run_native(
-            config_object, workflow,
-            run_directory=run_directory,
-            parallel=parallel, verbosity=loudness)
->>>>>>> 3c32d771
     else:
         # Use the cwltool CWL runner via command line
         return_code = run_cwltool_subprocess(config_object, workflow, run_directory)
@@ -190,11 +183,7 @@
     return subprocess.run(cwl_runner, shell=True).returncode
 
 
-<<<<<<< HEAD
 def run_cwltool_native(config_object: 'ConfigBase', workflow: str, run_directory: str = '.') -> int:
-=======
-def run_native(config_object: 'ConfigBase', workflow: str, run_directory: str = '.', parallel=False, verbosity="normal") -> int:
->>>>>>> 3c32d771
     """Executes the workflow using native Python rather than subprocess "command line"
 
     Args:
