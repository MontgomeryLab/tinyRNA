######----------------------------- AQuATx Configuration -----------------------------######
#
# In this file you may specify your configuration preferences for the workflow and
# each workflow step.
#
# If you want to use DEFAULT settings for the workflow, all you need to do is provide the path
# to your Samples Sheet and Features Sheet in your Paths file, then make sure that the
# 'paths_config' setting below points to your Paths file.
#
# We suggest that you also:
#   1. Add a username to identify the person performing runs, if desired for record keeping
#   2. Add a run directory name in your Paths file. If not provided, "run_directory" is used
#   3. Add a run name to label your run directory and run-specific summary reports.
#      If not provided, user_aquatx will be used.
#
# This file will be further processed at run time to generate the appropriate pipeline
# settings for each workflow step. A copy of this processed configuration will be stored
# in your run directory (as specified by your Paths configuration file).
#
######-------------------------------------------------------------------------------######

user: FirstTimer
run_date: '2021-06-13'
run_time: 11-15-28
paths_config: ./paths.yml

##-- The label for final outputs --##
##-- If none provided, the default of user_aquatx will be used --##
run_name: my_first_run

##-- If True: run bowtie-build before analyzing libraries --##
##-- NOTE: this option may be ignored depending on your Paths file. See Paths file. --##
run_bowtie_build: True

##-- Number of threads to use when a step supports multi-threading --##
##-- For best performance, this should be equal to your computer's processor core count --##
threads: 4

##-- (EXPERIMENTAL) If True: process each sample library in parallel --##
run_parallel: False

##-- (EXPERIMENTAL) If True: execute the pipeline using native cwltool Python --##
run_native: False

######------------------------- BOWTIE INDEX BUILD OPTIONS --------------------------######
#
# If you do not already have bowtie indexes, they can be built for you by setting
# run_bowtie_build (above) to true and adding your reference genome file(s) to your
# paths_config file.
#
# We have specified default parameters for small RNA data based on our own "best practices".
# You may change the parameters here.
#
######-------------------------------------------------------------------------------######


##-- SA is sampled every 2^offRate BWT chars (default: 5)
offrate: ~

##-- Convert Ns in reference to As --##
ntoa: false

##-- Don't build .3/.4.ebwt (packed reference) portion --##
noref: false

##-- Number of chars consumed in initial lookup (default: 10) --##
ftabchars: ~


######---------------------TRIMMING AND QUALITY FILTER OPTIONS ----------------------######
#
# We use the program fastp to perform: adapter trimming (req), quality filtering (on),
# and QC analysis for an output QC report. See https://github.com/OpenGene/fastp for more
# information on the fastp tool. We have limited the options available to those appropriate
# for small RNA sequencing data. If you require an addition option, create an issue on the
# pipeline github: https://github.com/MontgomeryLab/aquatx-srna
#
# We have specified default parameters for small RNA data based on our own "best practices".
# You may change the parameters here.
#
######-------------------------------------------------------------------------------######


##-- Adapter sequence to trim --##
adapter_sequence: 'auto'

##-- Minumum & maximum accepted lengths after trimming --##
length_required: 15
length_limit: 30

##-- Minimum phred score for a base to pass quality filter --##
qualified_quality_phred: 15

##-- Minimum % of bases that can be below minimum phred score (above) --##
unqualified_percent_limit: 0

##-- Minimum allowed number of bases --##
n_base_limit: 1

##-- Compression level for gzip output --##
compression: 4

###-- Unused optional inputs: Remove '#' in front to use --###
##-- Trim poly x tails of a given length --##
# trim_poly_x: false
# poly_x_min_len: 0

##-- Is the data phred 64? --##
# fp_phred64: False

##-- Turn on overrepresentation sampling analysis --##
# overrepresentation_sampling: 0
# overrepresentation_analysis: false

##-- If true: don't overwrite the files --##
# dont_overwrite: false

##-- If true: disable these options --##
# disable_quality_filtering: false
# disable_length_filtering: false
# disable_adapter_trimming: false


######--------------------------- READ COLLAPSER OPTIONS ----------------------------######
#
# We use a custom Python script for collapsing duplicate reads.
# We recommend using the default (keep all reads, or threshold: 0).
# Sequences <= threshold will not be included in downstream steps.
#
# We have specified default parameters for small RNA data based on our own "best practices".
# You may change the parameters here.
#
######-------------------------------------------------------------------------------######


##-- Sequences with count <= threshold will be placed in a separate low_counts fasta --##
threshold: 0

##-- If True: outputs will be gzip compressed --##
compress: False


######-------------------------- BOWTIE ALIGNMENT OPTIONS ---------------------------######
#
# We use bowtie for read alignment to a genome.
#
# We have specified default parameters for small RNA data based on our own "best practices".
# You may change the parameters here.
#
######-------------------------------------------------------------------------------######


##-- Max allowed num of mismatches --##
end_to_end: 0

##-- If True: report all alignments --##
all_aln: True

##-- Set a random seed for alignment --##
seed: 0

##-- If True: supress sam records for unaligned reads --##
no_unal: True

##-- If True: input files are fasta --##
fasta: True

##-- If True: output a sam file instead of stdout --##
sam: True

##-- If True: use shared mem for index; many bowtie's can share --##
##-- Note: this requires further configuration of your OS --##
##-- http://bowtie-bio.sourceforge.net/manual.shtml#bowtie-options-shmem --##
shared_memory: False

###-- Unused option inputs: Remove '#' in front to use --###
##-- If true: do not align to reverse-compliment reference --##
# norc: False

##-- If True: do not align to forward reference --##
# nofw: False

##-- If True: input quality scores are Phred64 --##
# bt_phred64: False

##-- If True: input files are fastq --##
# fastq: False

##-- Number of alignments to report --##
# k_aln

##-- Number of bases to trim from 5' or 3' end of reads --##
# trim5: 0
# trim3: 0

##-- If True: input files are solexa or solexa 1.3 quality --##
# solexa: false
# solexa13: false


######--------------------------- FEATURE COUNTER OPTIONS ---------------------------######
#
# We use a custom Python script that utilizes the HTSeq API to count small RNA reads.
# Selection rules for feature counting are defined in your Features Sheet.
#
######-------------------------------------------------------------------------------######


##-- If True: save intermediate table for each library with all alignment information --##
intermed_file: False


######--------------------------- DIFFERENTIAL EXPRESSION ---------------------------######
#
# Differential expression analysis is performed using the DESeq2 R library.
#
######-------------------------------------------------------------------------------######


<<<<<<< HEAD
######-------------------------------- PLOTTING OPTIONS -----------------------------######
#
# We use a custom Python script for creating all plots. The default base style is called
# 'smrna-light'. If you wish to use another matplotlib stylesheet you may specify that here
# (i.e. ggplot or seaborn-white). You may also specify color palettes built into matplotlib
# if you do not wish to use 'smrna-light' defaults.
#
# We have specified default parameters for small RNA data based on our own "best practices".
# You may change the parameters here.
#
######-------------------------------------------------------------------------------######

# Define the plots desired by uncommenting (removing the '#') for each plot
# or adding a '#' to remove that plot
plots:
  - 'len_dist'
  - 'class_charts'
  - 'replicate_scatter'
#  - 'sample_avg_scatter'
#  - 'sample_avg_scatter_by_class'
#  - 'sample_avg_scatter_by_deg'
  - 'sample_avg_scatter_by_both'

##-- These options are generated based on sample input --##
plot_input_files: ''
plot_data_types: ''

=======
##-- If True: produce principal component analysis plots for each library comparison
dge_pca_plots: true


######----------------------------- OUTPUT DIRECTORIES ------------------------------######
#
# Outputs for each step are organized into their own subdirectories in your run
# directory. You may set these folder names here.
#
######-------------------------------------------------------------------------------######

dir_name_bt_build: bowtie-build
dir_name_fastp: fastp
dir_name_collapser: collapser
dir_name_bowtie: bowtie
dir_name_counter: counter
dir_name_dge: DGE
>>>>>>> 62efaca2

#########################  AUTOMATICALLY GENERATED CONFIGURATIONS #########################
#
# Do not make any changes to the following sections. These options are automatically
# generated using your Paths file, your Samples and Features sheets, and the above
# settings in this file.
#
###########################################################################################


######--------------------------- DERIVED FROM PATHS SHEET --------------------------######
#
# The following configuration settings are automatically derived from the sample sheet
#
######-------------------------------------------------------------------------------######

run_directory: ~
features_csv: { }
samples_csv: { }
reference_genome_files: [ ]
ebwt: ~


######-------------------------- DERIVED FROM SAMPLE SHEET --------------------------######
#
# The following configuration settings are automatically derived from the sample sheet
#
######-------------------------------------------------------------------------------######

##-- Utilized by Fastp --##
# input fastq files
in_fq: [ ]
# output, cleaned fastq files
out_fq: [ ]
# output reports
report_title: [ ]
# html report filenames
html: [ ]
# json report filenames
json: [ ]

##-- Utilized by Collapser --##
# prefix to be used for output file (files, if non-zero threshold)
uniq_seq_prefix: [ ]

###-- Utilized by Bowtie --###
# bowtie index files
bt_index_files: [ ]
# output alignment file names
outfile: [ ]
# logfile names
logfile: [ ]
# unaligned read file names
un: [ ]

######------------------------- DERIVED FROM FEATURES SHEET -------------------------######
#
# The following configuration settings are automatically derived from the sample sheet
#
######-------------------------------------------------------------------------------######

###-- Utilized by Counter --###
# a list of only unique GFF files
gff_files: [ ]<|MERGE_RESOLUTION|>--- conflicted
+++ resolved
@@ -217,7 +217,24 @@
 ######-------------------------------------------------------------------------------######
 
 
-<<<<<<< HEAD
+##-- If True: produce principal component analysis plots for each library comparison
+dge_pca_plots: true
+
+
+######----------------------------- OUTPUT DIRECTORIES ------------------------------######
+#
+# Outputs for each step are organized into their own subdirectories in your run
+# directory. You may set these folder names here.
+#
+######-------------------------------------------------------------------------------######
+
+dir_name_bt_build: bowtie-build
+dir_name_fastp: fastp
+dir_name_collapser: collapser
+dir_name_bowtie: bowtie
+dir_name_counter: counter
+dir_name_dge: DGE
+
 ######-------------------------------- PLOTTING OPTIONS -----------------------------######
 #
 # We use a custom Python script for creating all plots. The default base style is called
@@ -245,25 +262,6 @@
 plot_input_files: ''
 plot_data_types: ''
 
-=======
-##-- If True: produce principal component analysis plots for each library comparison
-dge_pca_plots: true
-
-
-######----------------------------- OUTPUT DIRECTORIES ------------------------------######
-#
-# Outputs for each step are organized into their own subdirectories in your run
-# directory. You may set these folder names here.
-#
-######-------------------------------------------------------------------------------######
-
-dir_name_bt_build: bowtie-build
-dir_name_fastp: fastp
-dir_name_collapser: collapser
-dir_name_bowtie: bowtie
-dir_name_counter: counter
-dir_name_dge: DGE
->>>>>>> 62efaca2
 
 #########################  AUTOMATICALLY GENERATED CONFIGURATIONS #########################
 #
